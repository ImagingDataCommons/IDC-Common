--- conflicted
+++ resolved
@@ -23,7 +23,6 @@
 from django.conf import settings
 from google_helpers.bigquery.service import get_bigquery_service
 from google_helpers.bigquery.abstract import BigQueryABC
-from idc_collections.models import Attribute
 
 logger = logging.getLogger('main_logger')
 
@@ -318,8 +317,6 @@
 
         job_id = query_job['jobReference']['jobId']
 
-        print("[STATUS] jobId {} run as {}".format(job_id,query_job.get('user_email','unknown')))
-
         query_results = None
 
         # Cost Estimates don't actually run as fully-fledged jobs, and won't be inserted as such,
@@ -697,7 +694,6 @@
             mut_filtr_count += 1
 
         # Standard query filters
-        ranged_attrs = Attribute.get_ranged_attrs()
         for attr, values in list(other_filters.items()):
             is_btw = re.search('_e?btwe?', attr.lower()) is not None
             attr_name = attr[:attr.rfind('_')] if re.search('_[gl]te?|_e?btwe?', attr) else attr
@@ -706,19 +702,11 @@
                 values = [values]
             # However, *only* ranged numerics can be a list of lists; all others must be a single list
             else:
-<<<<<<< HEAD
-                if type(values[0]) is list and not is_btw and attr not in ranged_attrs:
-                    values = [y for x in values for y in x]
-
-            parameter_type = None
-            if type_schema and attr in type_schema and type_schema[attr]:
-=======
                 if type(values[0]) is list and not is_btw and attr not in continuous_numerics:
                     values = [y for x in values for y in x]
 
             parameter_type = None
             if type_schema and type_schema.get(attr,None):
->>>>>>> 852a5458
                 parameter_type = ('NUMERIC' if type_schema[attr] != 'STRING' else 'STRING')
             else:
                 # If the values are arrays we assume the first value in the first array is indicative of all
@@ -745,11 +733,7 @@
                 if len(filter_string):
                     filter_string += " OR "
                 if len(values) == 1 and not is_btw:
-<<<<<<< HEAD
-                    # Scalar param
-=======
                     # Single scalar param
->>>>>>> 852a5458
                     query_param['parameterValue']['value'] = values[0]
                     if query_param['parameterType']['type'] == 'STRING':
                         if '%' in values[0] or case_insens:
@@ -766,13 +750,6 @@
                             '' if not field_prefix else field_prefix, attr_name,
                             operator, param_name
                         )
-<<<<<<< HEAD
-
-                elif is_btw or attr_name in ranged_attrs:
-                    # 'between' param
-                    if len(values) == 2 and type(values[0]) is not list:
-                        values = [values]
-=======
                 # Occasionally attributes may come in without the appropriate _e?btwe? suffix; we account for that here
                 # by checking for the proper attr_name in the optional continuous_numerics list
                 elif is_btw or attr_name in continuous_numerics:
@@ -789,7 +766,6 @@
                             logger.error("[ERROR] While parsing attribute {}, calculated to be a numeric range filter, found an unparseable value:")
                             logger.error("[ERROR] {}".format(values))
                             continue
->>>>>>> 852a5458
                     btw_counter = 1
                     query_params = []
                     for btws in values:
