--- conflicted
+++ resolved
@@ -503,26 +503,17 @@
                 'fields': sources.get_source_attrs(for_faceting=False, named_set=fields, with_set_map=False)
             }, counts_only, collapse_on, record_limit, offset, search_child_records_by=search_child_records_by)
         elif source_type == DataSource.SOLR:
-<<<<<<< HEAD
-            results = get_metadata_solr(filters, fields, sources, counts_only, collapse_on, record_limit, offset,
-                                        facets, records_only, sort, uniques, record_source, totals,
-                                        search_child_records_by=search_child_records_by, filtered_needed=filtered_needed,
-                                        custom_facets=custom_facets, raw_format=raw_format)
-=======
             results = get_metadata_solr(
                 filters, fields, sources, counts_only, collapse_on, record_limit, offset, facets, records_only, sort,
                 uniques, record_source, totals, search_child_records_by=search_child_records_by,
                 filtered_needed=filtered_needed, custom_facets=custom_facets, raw_format=raw_format
             )
->>>>>>> c0908446
         stop = time.time()
         logger.debug("Metadata received: {}".format(stop-start))
-        logger.debug(results)
         if not raw_format:
             for counts in ['facets', 'filtered_facets']:
                 facet_set = results.get(counts, {})
                 for source in facet_set:
-                    logger.debug(facet_set[source].keys())
                     facets = facet_set[source]['facets']
                     if facets and 'BodyPartExamined' in facets:
                         if 'Kidney' in facets['BodyPartExamined']:
