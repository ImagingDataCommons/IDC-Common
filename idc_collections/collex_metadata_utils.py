--- conflicted
+++ resolved
@@ -979,11 +979,7 @@
             if len(filter_set):
                 filter_clauses[image_table] = BigQuerySupport.build_bq_filter_and_params(
                     filter_set, param_suffix=str(param_sfx), field_prefix=table_info[image_table]['alias'],
-<<<<<<< HEAD
-                    case_insens=True, type_schema=TYPE_SCHEMA
-=======
                     case_insens=True, type_schema=TYPE_SCHEMA, continuous_numerics=ranged_numerics
->>>>>>> 852a5458
                 )
                 param_sfx += 1
                 query_filters.append(filter_clauses[image_table]['filter_string'])
@@ -995,11 +991,7 @@
                 if len(filter_set):
                     filter_clauses[filter_bqtable] = BigQuerySupport.build_bq_filter_and_params(
                         filter_set, param_suffix=str(param_sfx), field_prefix=table_info[filter_bqtable]['alias'],
-<<<<<<< HEAD
-                        case_insens=True, type_schema=TYPE_SCHEMA
-=======
                         case_insens=True, type_schema=TYPE_SCHEMA, continuous_numerics=ranged_numerics
->>>>>>> 852a5458
                     )
                     param_sfx += 1
 
