--- conflicted
+++ resolved
@@ -1194,6 +1194,7 @@
                                        }
                                 }
 
+
 table_formats["cases"]={"parentid":"collection_id","id":"PatientID","fields":["collection_id", "PatientID"],
                             "facetfields":{"StudyInstanceUID":"unique_studies", "SeriesInstanceUID":"unique_series"},
 
@@ -1341,11 +1342,6 @@
     image_source = sources.filter(id__in=DataSetType.objects.get(
         data_type=DataSetType.IMAGE_DATA).datasource_set.all()).first()
 
-<<<<<<< HEAD
-=======
-def get_cart_data_studylvl(filtergrp_list, partitions, limit, offset, length, mxseries, results_lvl='StudyInstanceUID',
-                           with_records=True):
->>>>>>> a0a0bda2
 
     all_ui_attrs = fetch_data_source_attr(
         aux_sources, {'for_ui': True, 'for_faceting': False, 'active_only': True},
