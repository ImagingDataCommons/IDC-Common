--- conflicted
+++ resolved
@@ -1341,11 +1341,6 @@
     image_source = sources.filter(id__in=DataSetType.objects.get(
         data_type=DataSetType.IMAGE_DATA).datasource_set.all()).first()
 
-<<<<<<< HEAD
-def get_cart_data_studylvl(filtergrp_list, partitions, limit, offset, length, mxseries, results_lvl='StudyInstanceUID',
-                           with_records=True):
-=======
->>>>>>> d83fac36
 
     all_ui_attrs = fetch_data_source_attr(
         aux_sources, {'for_ui': True, 'for_faceting': False, 'active_only': True},
