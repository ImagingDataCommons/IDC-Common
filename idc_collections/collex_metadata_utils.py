--- conflicted
+++ resolved
@@ -1176,40 +1176,37 @@
     solrStr = ' OR '.join(solrA)
     return solrStr
 
-
-<<<<<<< HEAD
 table_formats={}
 table_formats["collections"] = {"id":"collection_id","fields":["collection_id"],
-                                "facetfields":{"PatientID":"unique_patient"},
+                                "facetfields":{"PatientID":"unique_cases", "StudyInstanceUID":"unique_studies", "SeriesInstanceUID":"unique_series"},
                                 "facets":{
                                        "per_id": {"type": "terms", "field": "collection_id","limit":500,
                                                   "facet": {"unique_cases": "unique(PatientID)", "unique_studies": "unique(StudyInstanceUID)",
-                                                            "unique_series":"unique(SeriesInstanceUID)"},
-                                                  "domain":{"excludeTags":"f1"}
+                                                            "unique_series":"unique(SeriesInstanceUID)"}
                                                   }
                                        },
                                    "facets_not_filt":{"per_id_nf": {"type": "terms", "field": "collection_id","limit":500,
                                                   "facet": {"nf_unique_cases": "unique(PatientID)","nf_unique_studies":"unique(StudyInstanceUID)",
                                                             "nf_unique_series":"unique(SeriesInstanceUID)"}
-                                                  }, "domain": {"excludeTags":["f0","f1"]}
+                                                  }, "domain":{"excludeTags":"f0"}
                                        }
                                 }
 
 table_formats["cases"]={"parentid":"collection_id","id":"PatientID","fields":["collection_id", "PatientID"],
-                            "facetfields":{"StudyInstanceUID":"unique_study", "SeriesInstanceUID":"unique_series"},
+                            "facetfields":{"StudyInstanceUID":"unique_studies", "SeriesInstanceUID":"unique_series"},
 
                             "facets":{
                                        "per_id": {"type": "terms", "field": "PatientID", "limit":500,
-                                                  "facet": {"unique_study": "unique(StudyInstanceUID)",
+                                                  "facet": {"unique_studies": "unique(StudyInstanceUID)",
                                                             "unique_series":"unique(SeriesInstanceUID)"}
 
                                                   }
                                        },
                              "facets_not_filt":{
                                        "per_id_nf": {"type": "terms", "field": "PatientID", "limit":500,
-                                                  "facet": {"nf_unique_study": "unique(StudyInstanceUID)",
+                                                  "facet": {"nf_unique_studies": "unique(StudyInstanceUID)",
                                                             "nf_unique_series":"unique(SeriesInstanceUID)"}
-                                                  },  "domain": {"excludeTags":["f0","f1"]}
+                                                  },  "domain": {"excludeTags":"f0"}
                                        },
 
                             }
@@ -1219,7 +1216,7 @@
                             "facets":{
                                        "per_id": {"type": "terms", "field": "StudyInstanceUID", "limit":500,
                                                   "facet": {"unique_series":"unique(SeriesInstanceUID)" }
-                                                  },"domain":{"excludeTags":"f1"}
+                                                  },
                                        },
                              "facets_not_filt":{
                                        "per_id_nf": {"type": "terms", "field": "StudyInstanceUID", "limit":500,
@@ -1238,11 +1235,26 @@
 cart_facets = {
 
              "items_in_filter_and_cart": {"type": "terms", "field": "collection_id", "limit":500,
-                                          "facet": {"unique_cases_filter_and_cart":"unique(PatientID)", "unique_studies_filter_and_cart":"unique(StudyInstanceUID)",  "unique_series_filter_and_cart": "unique(SeriesInstanceUID)"}, "domain":{"filter":""}},
+                                          "facet": {"unique_cases_filter_and_cart":"unique(PatientID)",
+                                                    "unique_studies_filter_and_cart":"unique(StudyInstanceUID)",
+                                                    "unique_series_filter_and_cart": "unique(SeriesInstanceUID)"}, "domain":{"filter":""}},
               "items_in_cart": {"type": "terms", "field": "collection_id", "limit":500,
                                                  "facet": {"unique_cases_cart":"unique(PatientID)", "unique_studies_cart":"unique(StudyInstanceUID)",  "unique_series_cart": "unique(SeriesInstanceUID)"},
                                                 "domain": {"excludeTags": "f0", "filter":""}}
         }
+
+
+upstream_cart_facets = {
+
+             "items_in_filter_and_cart": {"type": "terms", "field": "collection_id", "limit":500,
+                                          "facet": {
+                                                    "unique_series_filter_and_cart": "unique(SeriesInstanceUID)"}, "domain":{"filter":""}},
+              "items_in_cart": {"type": "terms", "field": "collection_id", "limit":500,
+                                                 "facet": { "unique_series_cart": "unique(SeriesInstanceUID)"},
+                                                "domain": {"excludeTags": "f0", "filter":""}}
+        }
+
+
 
 def generate_solr_cart_and_filter_strings(current_filters,filtergrp_list, partitions):
     aggregate_level="StudyInstanceUID"
@@ -1555,10 +1567,6 @@
     return [num_found, table_arr]
 
 def get_cart_data_studylvl(filtergrp_list, partitions, limit, offset, length, mxseries,results_lvl='StudyInstanceUID'):
-=======
-def get_cart_data_studylvl(filtergrp_list, partitions, limit, offset, length, mxseries, results_lvl='StudyInstanceUID'):
-
->>>>>>> 46d0387c
     aggregate_level = "StudyInstanceUID"
     versions=ImagingDataCommonsVersion.objects.filter(
         active=True
