--- conflicted
+++ resolved
@@ -511,347 +511,6 @@
     return redirect('user_gcp_list', user_id=request.user.id)
 
 
-<<<<<<< HEAD
-=======
-def verify_service_account(gcp_id, service_account, datasets, user_email, is_refresh=False, is_adjust=False, remove_all=False):
-
-    # Only verify for protected datasets
-    controlled_datasets = AuthorizedDataset.objects.filter(id__in=datasets, public=False)
-    controlled_dataset_names = controlled_datasets.values_list('name', flat=True)
-    project_id_re = re.compile(ur'(@' + re.escape(gcp_id) + ur'\.)', re.UNICODE)
-    projectNumber = None
-    sab = None
-    gow = None
-    sa = None
-    is_compute = False
-
-    # log the reports using Cloud logging API
-    st_logger = StackDriverLogger.build_from_django_settings()
-
-    log_name = SERVICE_ACCOUNT_LOG_NAME
-    resp = {
-        'message': '{}: Begin verification of service account, registered by user {}.'.format(service_account, user_email)
-    }
-    st_logger.write_struct_log_entry(log_name, resp)
-
-    # Block verification of service accounts used by the application
-    try:
-        sab = ServiceAccountBlacklist.from_json_file_path(SERVICE_ACCOUNT_BLACKLIST_PATH)
-        msa = ManagedServiceAccounts.from_json_file_path(MANAGED_SERVICE_ACCOUNTS_PATH)
-        gow = GoogleOrgWhitelist.from_json_file_path(GOOGLE_ORG_WHITELIST_PATH)
-    except Exception as e:
-        logger.error("[ERROR] Exception while creating ServiceAccountBlacklist or GoogleOrgWhitelist instance: ")
-        logger.exception(e)
-        trace_msg = traceback.format_exc()
-        st_logger.write_text_log_entry(log_name, "[ERROR] Exception while creating ServiceAccountBlacklist or GoogleOrgWhitelist instance: ")
-        st_logger.write_text_log_entry(log_name, trace_msg)
-        return {'message': 'An error occurred while validating the service account.'}
-
-    if sab.is_blacklisted(service_account):
-        st_logger.write_text_log_entry(log_name, "Cannot register {0}: Service account is blacklisted.".format(service_account))
-        return {'message': 'This service account cannot be registered.'}
-
-    # Refreshes and adjustments require a service account to exist, and, you cannot register an account if it already exists with the same datasets
-    try:
-        sa = ServiceAccount.objects.get(service_account=service_account, active=1)
-        if not is_adjust and not is_refresh:
-            return {
-                'message': 'Service account {} has already been registered. Please use the adjustment and refresh options to add/remove datasets or extend your access.'.format(str(service_account)),
-                'level': 'error'
-            }
-
-        if is_adjust or not is_refresh:
-            reg_change = False
-            # Check the private datasets to see if there's a registration change
-            saads = AuthorizedDataset.objects.filter( id__in=ServiceAccountAuthorizedDatasets.objects.filter(service_account=sa).values_list('authorized_dataset', flat=True), public=False).values_list('whitelist_id', flat=True)
-
-            # If we're removing all datasets and there are 1 or more, this is automatically a registration change
-            if remove_all and saads.count():
-                reg_change = True
-            else:
-                if controlled_datasets.count() or saads.count():
-                    ads = controlled_datasets.values_list('whitelist_id', flat=True)
-                    # A private dataset missing from either list means this is a registration change
-                    for ad in ads:
-                        if ad not in saads:
-                            reg_change = True
-                    if not reg_change:
-                        for saad in saads:
-                            if saad not in ads:
-                                reg_change = True
-                else:
-                    reg_change = (len(AuthorizedDataset.objects.filter(id__in=ServiceAccountAuthorizedDatasets.objects.filter(service_account=sa).values_list('authorized_dataset', flat=True), public=True)) <= 0)
-            # If this isn't a refresh but the requested datasets aren't changing (except to be removed), we don't need to do anything
-            if not reg_change:
-                return {
-                    'message': 'Service account {} already exists with these datasets, and so does not need to be {}.'.format(str(service_account),('re-registered' if not is_adjust else 'adjusted')),
-                    'level': 'warning'
-                }
-    except ObjectDoesNotExist:
-        if is_refresh or is_adjust:
-            return {
-                'message': 'Service account {} was not found so cannot be {}.'.format(str(service_account), ("adjusted" if is_adjust else "refreshed")),
-                'level': 'error'
-            }
-
-        try:
-            # determine if this is a re-registratio, or a brand-new one
-            sa = ServiceAccount.objects.get(service_account=service_account, active=0)
-            logger.info("[STATUS] Verification for SA {} being re-registered by user {}".format(service_account,user_email))
-            st_logger.write_text_log_entry(log_name,"[STATUS] Verification for SA {} being re-registered by user {}".format(service_account,user_email))
-        except ObjectDoesNotExist:
-            pass
-
-    crm_service = get_special_crm_resource()
-    iam_service = get_iam_resource()
-
-    # 0. VERIFY THE PROJECT'S ANCESTRY AND RETRIEVE THE NUMBER
-    try:
-        # Retrieve project number and check for organization
-        # If we find an org, we reject
-
-        # Get the project number so we can validate SA source projects
-        project = crm_service.projects().get(projectId=gcp_id).execute()
-        if project:
-            projectNumber = project['projectNumber']
-
-            is_compute = (projectNumber+'-compute@') in service_account
-
-            # If we found an organization and this is a controlled dataset registration/adjustment, refuse registration
-            if ('parent' in project and project['parent']['type'] == 'organization') and not gow.is_whitelisted(project['parent']['id']) and controlled_datasets.count() > 0:
-                logger.info("[STATUS] While attempting to register GCP ID {}: ".format(str(gcp_id)))
-                logger.info("GCP {} was found to be in organization ID {}; its service accounts cannot be registered for use with controlled data.".format(str(gcp_id),project['parent']['id']))
-                return {
-                    'message': "GCP {} was found to be in organization ID {}; its service accounts cannot be registered for use with controlled data.".format(str(gcp_id),project['parent']['id']),
-                    'level': 'error'
-                }
-        else:
-            return {
-                'message': 'Unable to retrieve project information for GCP {} when registering SA {}; the SA cannot be registered.'.format(str(gcp_id),service_account),
-                'level': 'error'
-            }
-    except Exception as e:
-        logger.error("[ERROR] While attempting to retrieve project information for GCP {}:".format(gcp_id))
-        logger.exception(e)
-        raise Exception("Unable to retrieve project information for GCP {}; its service accounts cannot be registered.".format(gcp_id))
-
-    # 1. VERIFY SA IS NOT A GOOGLE-MANAGED SA AND IS FROM THIS GCP
-    # If this SA is a Google-Managed SA or is not from the GCP, and this is a controlled data registration/refresh, deny
-    if controlled_datasets.count() > 0 and \
-            (not (service_account.startswith(projectNumber+'-') or project_id_re.search(service_account))
-             or msa.is_managed(service_account)):
-        msg = "Service Account {} is ".format(service_account,)
-        if msa.is_managed(service_account):
-            msg += "a Google System Managed Service Account, and so cannot be regsitered. Please register a user-managed Service Account."
-        else:
-            msg += "not from GCP {}, and so cannot be regsitered. Only service accounts originating from this project can be registered.".format(str(gcp_id), )
-        return {
-            'message': msg,
-            'level': 'error'
-        }
-
-    # 2. VALIDATE ALL MEMBERS ON THE PROJECT.
-    try:
-        iam_policy = crm_service.projects().getIamPolicy(resource=gcp_id, body={}).execute()
-        bindings = iam_policy['bindings']
-        roles = {}
-        verified_sa = False
-        invalid_members = {
-            'keys_found': [],
-            'sa_roles': [],
-            'external_sa': [],
-            'other_members': []
-        }
-        for val in bindings:
-            role = val['role']
-            members = val['members']
-            roles[role] = []
-            for member in members:
-                if member.startswith('user:'):
-                    email = member.split(':')[1]
-                    registered_user = bool(User.objects.filter(email=email).first())
-                    roles[role].append({'email': email,'registered_user': registered_user})
-                elif member.startswith('serviceAccount'):
-                    member_sa = member.split(':')[1].lower()
-                    if member_sa == service_account.lower():
-                        verified_sa = True
-
-                    # If controlled-access data is involved, all SAs must be heavily vetted
-                    if controlled_datasets.count() > 0:
-
-                        # Check to see if this SA is internal (the SA being registered will always pass this if it
-                        # made it this far, since it is pre-validated for GCP sourcing)
-                        if not member_sa.startswith(projectNumber+'-') and not project_id_re.search(member_sa) and \
-                                not (msa.is_managed_this_project(member_sa, projectNumber, gcp_id)) and \
-                                not sab.is_blacklisted(member_sa):
-                            invalid_members['external_sa'].append(member_sa)
-
-                        # If we haven't already invalidated this member SA for being from outside the project, check to see if anyone
-                        # has been given roles on this service account--this could mean non-project members have access from outside the project
-                        # Note we exclude our own SAs from these checks, because they're ours, and we exclude managed SAs, because they will
-                        # 404 when being searched this way
-                        if member_sa not in [x for b in invalid_members.values() for x in b] and not sab.is_blacklisted(member_sa) and not msa.is_managed(member_sa):
-                            sa_iam_pol = iam_service.projects().serviceAccounts().getIamPolicy(
-                                resource="projects/{}/serviceAccounts/{}".format(gcp_id, member_sa)
-                            ).execute()
-                            if sa_iam_pol and 'bindings' in sa_iam_pol:
-                                invalid_members['sa_roles'].append(member_sa)
-
-                            # If we haven't already invalidated this member SA for being from outside the project or having
-                            # an unallowed role, check its key status
-                            if member_sa not in [x for b in invalid_members.values() for x in b]:
-                                keys = iam_service.projects().serviceAccounts().keys().list(
-                                    name="projects/{}/serviceAccounts/{}".format(gcp_id, member_sa),
-                                    keyTypes="USER_MANAGED"
-                                ).execute()
-
-                                # User-managed keys are not allowed
-                                if keys and 'keys' in keys:
-                                    logger.info('[STATUS] User-managed keys found on SA {}: {}'.format(
-                                        member_sa," - ".join([x['name'].split("/")[-1] for x in keys['keys']]))
-                                    )
-                                    st_logger.write_struct_log_entry(log_name, {
-                                        'message': '[STATUS] User-managed keys found on SA {}: {}'.format(
-                                            member_sa," - ".join([x['name'].split("/")[-1] for x in keys['keys']])
-                                        )
-                                    })
-                                    invalid_members['keys_found'].append(member_sa)
-
-                # Anything not an SA or a user is invalid if controlled data is involved
-                else:
-                    if controlled_datasets.count() > 0:
-                        invalid_members['other_members'].append(member)
-
-        # 3. If we found anything other than a user or a service account with a role in this project, or we found service accounts
-        # which do not belong to this project, and the registration is for controlled data, disallow
-        if sum([len(x) for x in invalid_members.values()]) and controlled_datasets.count() > 0:
-            log_msg = '[STATUS] While verifying SA {}, found one or more invalid members in the GCP membership list for {}: {}.'.format(
-                service_account,gcp_id,"; ".join([x for b in invalid_members.values() for x in b])
-            )
-            logger.info(log_msg)
-            st_logger.write_struct_log_entry(log_name, {'message': log_msg})
-
-            msg = 'Service Account {} belongs to project {}, which has one or more invalid members. Controlled data can only be accessed from GCPs with valid members. Members were invalid for the following reasons: '.format(service_account,gcp_id,"; ".join(invalid_members))
-            if len(invalid_members['keys_found']):
-                msg += " User-managed keys were found on service accounts ({}). User-managed keys on service accounts are not permitted.".format("; ".join(invalid_members['keys_found']))
-            if len(invalid_members['sa_roles']):
-                msg += " Roles were found applied to service accounts ({}). Roles cannot be assigned to service accounts.".format("; ".join(invalid_members['sa_roles']))
-            if len(invalid_members['external_sa']):
-                msg += " External service accounts from other projects were found ({}). External service accounts are not permitted.".format("; ".join(invalid_members['external_sa']))
-            if len(invalid_members['other_members']):
-                msg += " Non-user and non-Service Account members were found ({}). Only users and service accounts are permitted.".format("; ".join(invalid_members['other_members']))
-
-            return {'message': msg}
-
-        # 4. Verify that the current user is on the GCP project
-        if not is_email_in_iam_roles(roles, user_email):
-            log_msg = '[STATUS] While verifying SA {0}: User email {1} is not in the IAM policy of GCP {2}.'.format(service_account, user_email, gcp_id)
-            logger.info(log_msg)
-            st_logger.write_struct_log_entry(log_name, {
-                'message': log_msg
-            })
-
-            return {'message': 'You must be a member of a project in order to register its service accounts.'}
-
-        # 5. VERIFY SERVICE ACCOUNT IS IN THIS PROJECT
-        if not verified_sa:
-            log_msg = '[STATUS] While verifying SA {0}: Provided service account does not exist in GCP {1}.'.format(service_account, gcp_id)
-            logger.info(log_msg)
-            st_logger.write_struct_log_entry(log_name, {'message': log_msg})
-
-            # return error that the service account doesn't exist in this project
-            return {'message':
-                "Service Account ID '{}' wasn't found in Google Cloud Project {}. Please double-check the service account ID, and {}.".format(
-                    service_account,gcp_id,
-                    ("be sure that Compute Engine has been enabled for this project" if is_compute else "be sure it has been given at least one Role in the project")
-                )
-            }
-
-        # 6. VERIFY ALL USERS ARE REGISTERED AND HAVE ACCESS TO APPROPRIATE DATASETS
-        all_user_datasets_verified = True
-
-        for role, members in roles.items():
-            for member in members:
-
-                member['datasets'] = []
-
-                # IF USER IS REGISTERED
-                if member['registered_user']:
-                    # TODO: This should probably be a .get() with a try/except because multiple-users-same-email is a problem
-                    user = User.objects.filter(email=member['email']).first()
-
-                    nih_user = None
-
-                    # FIND NIH_USER FOR USER
-                    try:
-                        nih_user = NIH_User.objects.get(user_id=user.id, linked=True)
-                    except ObjectDoesNotExist:
-                        nih_user = None
-                    except MultipleObjectsReturned:
-                        st_logger.write_struct_log_entry(log_name, {'message': 'Found more than one linked NIH_User for email address {}: {}'.format(member['email'], ",".join(nih_user.values_list('NIH_username',flat=True)))})
-                        raise Exception('Found more than one linked NIH_User for email address {}: {}'.format(member['email'], ",".join(nih_user.values_list('NIH_username',flat=True))))
-
-                    member['nih_registered'] = bool(nih_user)
-
-                    # IF USER HAS LINKED ERA COMMONS ID
-                    if nih_user:
-
-                        # FIND ALL DATASETS USER HAS ACCESS TO
-                        user_auth_datasets = AuthorizedDataset.objects.filter(id__in=UserAuthorizedDatasets.objects.filter(nih_user_id=nih_user.id).values_list('authorized_dataset', flat=True))
-
-                        # VERIFY THE USER HAS ACCESS TO THE PROPOSED DATASETS
-                        for dataset in controlled_datasets:
-                            member['datasets'].append({'name': dataset.name, 'valid': bool(dataset in user_auth_datasets)})
-
-                        valid_datasets = [x['name'] for x in member['datasets'] if x['valid']]
-                        invalid_datasets = [x['name'] for x in member['datasets'] if not x['valid']]
-
-                        logger.info("[STATUS] For user {}".format(nih_user.NIH_username))
-                        logger.info("[STATUS] valid datasets: {}".format(str(valid_datasets)))
-                        logger.info("[STATUS] invalid datasets: {}".format(str(invalid_datasets)))
-
-                        if not len(invalid_datasets):
-                            if len(valid_datasets):
-                                if controlled_datasets:
-                                    st_logger.write_struct_log_entry(log_name, {'message': '{0}: {1} has access to datasets [{2}].'.format(service_account, user.email, ','.join(controlled_dataset_names))})
-                        else:
-                            all_user_datasets_verified = False
-                            if len(controlled_datasets):
-                                st_logger.write_struct_log_entry(log_name, {'message': '{0}: {1} does not have access to datasets [{2}].'.format(service_account, user.email, ','.join(invalid_datasets))})
-
-                    # IF USER HAS NO ERA COMMONS ID
-                    else:
-                        # IF TRYING TO USE PROTECTED DATASETS, DENY REQUEST
-                        if len(controlled_datasets):
-                            all_user_datasets_verified = False
-                            st_logger.write_struct_log_entry(log_name, {'message': '{0}: {1} does not have access to datasets [{2}].'.format(service_account, user.email, ','.join(controlled_dataset_names))})
-                            for dataset in controlled_datasets:
-                                member['datasets'].append({'name': dataset.name, 'valid': False})
-
-                # IF USER HAS NEVER LOGGED INTO OUR SYSTEM
-                else:
-                    member['nih_registered'] = False
-                    if len(controlled_datasets):
-                        st_logger.write_struct_log_entry(log_name, {'message': '{0}: {1} does not have access to datasets [{2}].'.format(service_account, member['email'], ','.join(controlled_dataset_names))})
-                        all_user_datasets_verified = False
-                        for dataset in controlled_datasets:
-                            member['datasets'].append({'name': dataset.name, 'valid': False})
-
-    except HttpError as e:
-        logger.error("[STATUS] While verifying service account {}: ".format(service_account))
-        logger.exception(e)
-        return {'message': 'There was an error accessing your project. Please verify that you have set the permissions correctly.'}
-    except Exception as e:
-        logger.error("[STATUS] While verifying service account {}: ".format(service_account))
-        logger.exception(e)
-        return {'message': "There was an error while verifying this service account. Please contact the administrator."}
-
-    return_obj = {'roles': roles,
-                  'all_user_datasets_verified': all_user_datasets_verified}
-    return return_obj
-
-
->>>>>>> 3d335c60
 @login_required
 def verify_sa(request, user_id):
     status = None
