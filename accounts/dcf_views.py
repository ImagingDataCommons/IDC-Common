#
# Copyright 2015-2019, Institute for Systems Biology
#
# Licensed under the Apache License, Version 2.0 (the "License");
# you may not use this file except in compliance with the License.
# You may obtain a copy of the License at
#
#    http://www.apache.org/licenses/LICENSE-2.0
#
# Unless required by applicable law or agreed to in writing, software
# distributed under the License is distributed on an "AS IS" BASIS,
# WITHOUT WARRANTIES OR CONDITIONS OF ANY KIND, either express or implied.
# See the License for the specific language governing permissions and
# limitations under the License.
#
from __future__ import absolute_import

from builtins import str
import logging
import jwt
import os
import requests
import datetime
import pytz

from django.conf import settings
from django.contrib import messages
from django.contrib.auth.decorators import login_required
from django.shortcuts import redirect
from django.contrib.auth.models import User
from django.core.urlresolvers import reverse
from django.http import HttpResponseRedirect

from google_helpers.stackdriver import StackDriverLogger

from .sa_utils import found_linking_problems, DemoLoginResults, \
                     handle_user_db_update_for_dcf_linking, \
                     unlink_account_in_db_for_dcf, refresh_user_projects, have_linked_user

from .dcf_support import get_stored_dcf_token, \
                        TokenFailure, RefreshTokenExpired, InternalTokenError, DCFCommFailure, \
                        get_google_link_from_user_dict, get_projects_from_user_dict, \
                        get_nih_id_from_user_dict, user_data_token_to_user_dict, get_user_data_token_string, \
                        user_data_token_dict_massaged, drop_dcf_token, \
                        user_data_token_dict_to_user_dict, get_secrets, refresh_token_storage, \
                        unlink_at_dcf, refresh_at_dcf, decode_token_chunk, calc_expiration_time

from requests_oauthlib.oauth2_session import OAuth2Session
from json import loads as json_loads

# Shut this up unless we need to do debug of HTTP request contents
#import httplib as http_client
#http_client.HTTPConnection.debuglevel = 1

logger = logging.getLogger('main_logger')

DCF_AUTH_URL = settings.DCF_AUTH_URL
DCF_TOKEN_URL = settings.DCF_TOKEN_URL
DCF_REVOKE_URL = settings.DCF_REVOKE_URL
DCF_GOOGLE_URL = settings.DCF_GOOGLE_URL
DCF_LOGOUT_URL = settings.DCF_LOGOUT_URL


@login_required
def oauth2_login(request):
    """
    First step of OAuth2 login to DCF. Just build the URL that we send back to the browser in the refresh request
    """
    try:

        full_callback = request.build_absolute_uri(reverse('dcf_callback'))

        # OAuth2Session ENFORCES https unless this environment variable is set. For local dev, we want that off
        # so we can talk to localhost over http. But let's turn it on/off to minimize, and make it only active in
        # development:

        if settings.IS_DEV and full_callback.startswith('http://localhost'):
            os.environ['OAUTHLIB_INSECURE_TRANSPORT'] = '1'

        client_id, _ = get_secrets()

        # Found that 'user' scope had to be included to be able to do the user query on callback, and the data scope
        # to do data queries. Starting to recognize a pattern here...
<<<<<<< HEAD
        oauth = OAuth2Session(client_id, redirect_uri=full_callback, scope=['openid', 'user', 'google_service_account', 'google_link'])
=======
        oauth = OAuth2Session(client_id, redirect_uri=full_callback, scope=['openid', 'user', 'data', 'google_service_account'])
>>>>>>> edc85bf3
        authorization_url, state = oauth.authorization_url(DCF_AUTH_URL)

        # stash the state string in the session!
        request.session['dcfOAuth2State'] = state

        return HttpResponseRedirect(authorization_url)

    finally:
        os.environ['OAUTHLIB_INSECURE_TRANSPORT'] = '0'

    # For future reference, this also worked, using underlying oauthlib.oauth2 library:
    # from oauthlib.oauth2 import WebApplicationClient
    # wac = WebApplicationClient(social_account.client_id)
    # rando = ''.join(random.SystemRandom().choice(string.ascii_uppercase + string.digits) for _ in range(10))
    # ruri = wac.prepare_request_uri(DCF_AUTH_URL, redirect_uri=full_callback, state=rando, scope=['openid', 'user'])
    # return HttpResponseRedirect(ruri)


@login_required
def dcf_simple_logout(request):
    """
    If the user is trying to login with an NIH ID already in use by somebody else, or if they are already linked
    with a different NIH ID, we immediately reject the response from DCF and tell the user they need to logout to
    try again. This involves simply sending them back to DCF; the user's DCF session cookies do the rest to let
    DCF know who they are. Note we also clear the session key we are using to record the error. This is now also used
    if we have Google Link ID inconsistencies, since DCF session cookies currently need to be cleared.
    """

    request.session.pop('dcfForcedLogout', None)
    try:
        drop_dcf_token(request.user.id)
    except InternalTokenError:
        messages.warning(request, "Internal problem encountered disconnecting from Data Commons. Please report this to feedback@isb-cgc.org")
        return redirect(reverse('user_detail', args=[request.user.id]))

    logout_callback = request.build_absolute_uri(reverse('user_detail', args=[request.user.id]))
    callback = '{}?next={}'.format(DCF_LOGOUT_URL, logout_callback)
    return HttpResponseRedirect(callback)


@login_required
def oauth2_callback(request):
    """
    Second step of OAuth2 login to DCF. Takes the response redirect URL that DCF returned to the user's browser,
    parse out the auth code and use it to get a token.
    """

    comm_err_msg = "There was a communications problem contacting Data Commons Framework."
    internal_err_msg = "There was an internal error {} logging in. Please report this to feedback@isb-cgc.org."
    dcf_err_msg = "DCF reported an error {} logging in. Please report this to feedback@isb-cgc.org."

    try:
        full_callback = request.build_absolute_uri(reverse('dcf_callback'))

        # For future reference, this also worked, using underlying requests library:
        # data = { 'redirect_uri': full_callback, 'grant_type': 'authorization_code', 'code': request.GET['code']}
        # auth = requests.auth.HTTPBasicAuth(social_app.client_id, social_app.secret)
        # resp = requests.request('POST', DCF_TOKEN_URL, data=data, auth=auth)
        # token_data = json.loads(resp.text)
        # headers = {'Authorization': 'Bearer {}'.format(token_data['access_token'])}
        # resp = requests.get(DCF_USER_URL, headers=headers)

        #
        # DCF now adding a user confirmation page to their flow. If the user says "no", the call back will report
        # an error. We need to tell the user there is a problem. Also, we now need to equip all callbacks to report
        # any random error that is reported back to us.
        #

        error = request.GET.get('error', None)
        if error:
            error_description = request.GET.get('error_description', None)
            if error_description == 'The resource owner or authorization server denied the request':
                logger.info("[INFO] User {} did not allow ISB access".format(request.user.id))
                messages.warning(request,
                                 "Login cannot continue if ISB-CGC is not allowed access to the Data Commons Framework.")
            else:
                logger.error("[ERROR] Unrecognized DCF error: {} : {}".format(error, error_description))
                messages.error(request, dcf_err_msg.format("D001"))
            return redirect(reverse('user_detail', args=[request.user.id]))

        #
        # OAuth2Session ENFORCES https unless this environment variable is set. For local dev, we want that off
        # so we can talk to localhost over http. But let's turn it on/off to minimize, and make it only active in
        # development:
        #

        if settings.IS_DEV and full_callback.startswith('http://localhost'):
            os.environ['OAUTHLIB_INSECURE_TRANSPORT'] = '1'

        if 'dcfOAuth2State' in request.session:
            saved_state = request.session['dcfOAuth2State']
        else:
            logger.error("[ERROR] Missing dcfOAuth2State during callback")
            #
            # If the user hung out on the DCF login site for a long time, and finally got back to us, they would
            # hit the login screen and then end up back here. The session would have expired, and so there would be
            # no saved state available. So we should not send back a scary and cryptic "Internal Error", but a
            # message that login could not be completed and they should try again.
            #
            messages.error(request, "Login could not be completed, possibly due to session expiration. Please try again.")
            return redirect(reverse('user_detail', args=[request.user.id]))

        client_id, client_secret = get_secrets()
        # You MUST provide the callback *here* to get it into the fetch request
        dcf = OAuth2Session(client_id, state=saved_state, redirect_uri=full_callback)
        auth_response = request.build_absolute_uri(request.get_full_path())

        # You MUST provide the client_id *here* (again!) in order to get this to do basic auth! DCF will not authorize
        # unless we use basic auth (i.e. client ID and secret in the header, not the body). Plus we need to provide
        # the authorization_response argument intead of a parsed-out code argument since this is a WebApplication flow.
        # Note we also get back an "id_token" which is a base64-encoded JWT.
        # Note we also get back a "token_type" which had better be "Bearer".

        try:
            token_data = dcf.fetch_token(DCF_TOKEN_URL, client_secret=client_secret,
                                         client_id=client_id,
                                         authorization_response=auth_response)
        except Exception as e:
            logger.error('[ERROR] dcf.fetch_token DCF_TOKEN_URL: {} / authresp: {} / full_callback: {}'.format(DCF_TOKEN_URL, auth_response, full_callback))
            logger.exception(e)
            messages.error(request, comm_err_msg)
            return redirect(reverse('user_detail', args=[request.user.id]))
        finally:
            client_secret = None # clear this in case we are in Debug mode to keep this out of the browser

        if token_data['token_type'] != 'Bearer':
            logger.error("[ERROR] Token type returned was not 'Bearer'")
            messages.error(request, internal_err_msg.format("002"))
            return redirect(reverse('user_detail', args=[request.user.id]))

        #
        # PyJWT happens to want the cryptography package, but that involves C code, so we use the provided fallback of
        # pycrypto, which we do use. The steps below are how they say to use the pycrypto implementation, but note that
        # we appear to need to create a new PyJWT() object so that it does not complain about previously registered
        # algorithm, but also doesn't like if we unregister non-registered algorithms, or appear to provide an easy
        # way to get at the global list of registered algorithms?
        #

        my_jwt = jwt.PyJWT()

        #
        # DCF's key endpoint provides a list of keys they use. Right now, only one, but to future-proof, we want
        # to choose the right one from the list. But that means we need to parse the first element of the JWT tuple
        # to know which key to use, even though we need the key to decode the tuple. (There has to be a better way
        # that I am missing.) So, we need to break the id_token at the "." delimiting the tuples (base64decode PUKES
        # on the "."). Then take the first element of the JWT and decode it:
        #
        # Although user data can be extracted from the /user endpoint, DCF instructs us to pull the user information
        # out of the JWT in the id_token. They also recommend we check that the JWT validates using the public
        # key provided by their endpoint using the pyjwt package to do the work.
        #

        jwt_header_json, jwt_header_dict = decode_token_chunk(token_data['id_token'], 0)
        kid = jwt_header_dict['kid']

        #
        # Get the key list from the endpoint and choose which one was used in the JWT:
        #

        try:
            resp = dcf.get(settings.DCF_KEY_URL)
        except Exception as e:
            logger.error("[ERROR] Could not retrieve key from DCF")
            logger.exception(e)
            messages.error(request, comm_err_msg)
            return redirect(reverse('user_detail', args=[request.user.id]))

        key_data = json_loads(resp.text)
        key_list = key_data['keys']
        use_key = None
        for key in key_list:
            if key[0] == kid:
                use_key = key[1]

        if use_key is None:
            logger.error("[ERROR] No key found from DCF to validate JWT")
            messages.error(request, internal_err_msg.format("003"))
            return redirect(reverse('user_detail', args=[request.user.id]))

        #
        # Decode the JWT!
        #

        try:
            alg_list = ['RS256']
            decoded_jwt_id = my_jwt.decode(token_data['id_token'], key=use_key, algorithms=alg_list,
                                           audience=['openid', 'user', client_id])
        except Exception as e:
            logger.error("[ERROR] Decoding JWT failure")
            logger.exception(e)
            messages.error(request, internal_err_msg.format("004"))
            return redirect(reverse('user_detail', args=[request.user.id]))

        #
        # For reference, this is what I am seeing in the JWT (May 2018):
        #
        # comp = {u'aud': [u'openid', u'user', u'data', u'Client ID'],
        #         u'iss': u'https://The DCF server/user',
        #         u'iat': 1525732539,
        #         u'jti': u'big hex string with dashes',
        #         u'context': {u'user': {u'google': {u'linked_google_account': u'email of linked user'},
        #                                u'phone_number': u'',
        #                                u'display_name': u'',
        #                                u'name': u'email of NIH Username',
        #                                u'is_admin': False,
        #                                u'email': u'email address',
        #                                u'projects': {u'qa': [u'read', u'read-storage'],
        #                                              u'test': [u'read', u'read-storage']}}},
        #         u'auth_time': 1525732539,
        #         u'azp': u'Client ID',
        #         u'exp': 1525733739,
        #         u'pur': u'id', (The "purpose" of the token. This is an ID. Refresh tokens say "refresh")
        #         u'sub': u'integer user key'}

        dcf_user_id = decoded_jwt_id['sub']

        #
        # Suck the data out of the user token to plunk into the database
        #

        user_data_token_str, user_data_token_dict = user_data_token_dict_massaged(decoded_jwt_id)

        user_data_dict = user_data_token_dict_to_user_dict(user_data_token_dict)

        nih_from_dcf = get_nih_id_from_user_dict(user_data_dict)

        google_link = get_google_link_from_user_dict(user_data_dict)

        # We now have the NIH User ID back from DCF; we also might now know the Google ID they have linked to previously
        # (it comes back in the user_id). Note that this routine is going to get called every 30 days or so when we
        # need to get a new refresh token, so it is possible that e.g. the first time they logged in as their PI and
        # now are doing the legit thing of logging in as themselves. If we catch that problem, they need to
        # unlink. Also, if DCF's idea of who they have linked to differs from ours (we keep a local copy), we need
        # to handle that now!

        results = DemoLoginResults()
        st_logger = StackDriverLogger.build_from_django_settings()
        user_email = User.objects.get(id=request.user.id).email
        #
        # Looks for cases where we have another user with this NIH ID, or that this user is currently linked
        # with another ID. If either case is true, we tell the user they will need to logout of DCF and try
        # again; note we use a session key to remember this fact and will use it to generate the user data
        # that will configure the user_detail page:
        #
        if found_linking_problems(nih_from_dcf, request.user.id, user_email, st_logger, results):
            for warn in results.messages:
                messages.warning(request, warn)
            # stash the requirement to only show a logout link in the session!
            request.session['dcfForcedLogout'] = True
            return redirect(reverse('user_detail', args=[request.user.id]))

        #
        # We now are almost ready to stash the token. One field in the table is the Google ID. First time
        # through, it will be blank. Otherwise, it either matches our login ID, or might be some rando
        # email if the user e.g. bailed before fixing it last time. We will not enter a value for that
        # field in the DB unless the ID coming back from DCF matches our login ID.
        #

        save_google_link = None
        if google_link:
            req_user = User.objects.get(id=request.user.id)
            if google_link == req_user.email:
                save_google_link = google_link

        #
        # AFTER THIS CALL WE HAVE A TOKEN WE CAN USE TO COMMUNICATE WITH DCF
        #
        # We now have the minimum we need to store the tokens from DCF, so stick that in the database. We DO NOT yet
        # make the entry in the NIH_User table, since we need to now either establish or refresh the DCF-Google ID link:
        #

        refresh_token_storage(token_data, decoded_jwt_id, user_data_token_str, nih_from_dcf, dcf_user_id, request.user.id, save_google_link)

        #
        # If user already has a google ID link, we would PATCH the endpoint to update it for 24 more hours. If
        # not, we do a GET. (I.e. the first time they show up at DCF is the ONLY time we do a get, except for
        # those cases where they have disconnected or provided the wrong ID.) So here is where the control
        # flow diverges. For the GET, we wrap things up in the callback. For the PATCH, we wrap things up immediately:
        #

        if google_link:

            #
            # DCF says the user has linked their Google ID. If it matches our version of the Google ID, great! We are
            # done. BUT if the ID has a mismatch, we are going to drop it. It is possible that the first time the user
            # logged in they provided the wrong email address to DCF and
            # then ignored us when we asked them to correct the problem. If DCF's provided Google ID does not match
            # ours, then they need to still provide us with the correct version before we let them use it!
            # Also, if a user is trying to reuse the same NIH login in use by somewhere else, we expect to get back
            # a Google ID from DCF that does not match the current user email, but that is caught above.
            #

            req_user = User.objects.get(id=request.user.id)
            if google_link != req_user.email:
                try:
                    unlink_at_dcf(request.user.id, True)  # True means after unlinking, we call DCF again to update our link state
                    message = "You must use your ISB-CGC login email ({}) to link with the DCF instead of {}".format(
                        req_user.email, google_link)
                    messages.warning(request, message)
                    return redirect(reverse('user_detail', args=[request.user.id]))
                except TokenFailure:
                    messages.error(request, internal_err_msg.format("005"))
                    return redirect(reverse('user_detail', args=[request.user.id]))
                except RefreshTokenExpired:
                    messages.error(request, internal_err_msg.format("005a"))
                    return redirect(reverse('user_detail', args=[request.user.id]))
                except DCFCommFailure:
                    messages.error(request, comm_err_msg)
                    return redirect(reverse('user_detail', args=[request.user.id]))
                except InternalTokenError:
                    messages.error(request, internal_err_msg.format("005b"))
                    return redirect(reverse('user_detail', args=[request.user.id]))

            #
            # The link matches. So we use PATCH. Any problems encountered and we return error message to user:
            #

            try:
                err_msg, returned_expiration_str, _ = refresh_at_dcf(request.user.id)
            except TokenFailure:
                err_msg = internal_err_msg.format("006")
            except InternalTokenError:
                err_msg = internal_err_msg.format("006a")
            except RefreshTokenExpired:
                err_msg = internal_err_msg.format("007")
            except DCFCommFailure:
                err_msg = comm_err_msg

            if err_msg:
                messages.error(request, err_msg)
                return redirect(reverse('user_detail', args=[request.user.id]))

            #
            # Now that we have a successful PATCH, take the reported expiration time and do the internal work
            # to finish the link
            #

            use_expiration_time = calc_expiration_time(returned_expiration_str)

            # Don't hit DCF again, we just did it (thus False):
            warning = _finish_the_link(request.user.id, req_user.email, use_expiration_time, st_logger, False)
            messages.warning(request, warning)
            return redirect(reverse('user_detail', args=[request.user.id]))

        # Finished handling pre-existing linking.

        #
        # User has not yet been linked, so start the redirect flow with the user and DCF that will result
        # in us getting the callback below to finish the process:
        #

        link_callback = request.build_absolute_uri(reverse('dcf_link_callback'))

        callback = '{}?redirect={}'.format(DCF_GOOGLE_URL, link_callback)
        return HttpResponseRedirect(callback)
    finally:
        os.environ['OAUTHLIB_INSECURE_TRANSPORT'] = '0'


@login_required
def dcf_link_callback(request):
    """
    When the user comes back from Google/DCF after linking, this routine gets called. It provides us with any error
    conditions.
    """

    dcf_err_msg = "DCF reported an error {} logging in. Please report this to feedback@isb-cgc.org."
    internal_err_msg = "There was an internal error {} logging in. Please report this to feedback@isb-cgc.org."
    comm_err_msg = "There was a communications problem contacting Data Commons Framework."

    #
    # If there was an error, return that: Also, we now need to equip all callbacks to report
    # any random error that is reported back to us.
    #
    error = request.GET.get('error', None)
    defer_error_return = False
    if error:
        error_description = request.GET.get('error_description', "")
        if error == 'g_acnt_link_error':
            # OK, it turns out that it is not so hard to get the error from DCF that "User already has a
            # linked Google account". If a user has gotten themselves to DCF's sign-in via Google page in *two
            # separate browsers*, then logged in on one, and then the other, the second browser will trigger that
            # message.
            # If we get the message, we should tell the user what email they are registered with! For that, we will
            # need to get the token, which we do below in the regular flow. So defer the return in this case...
            message = 'Issue with the linkage between user and their Google account'
            if error_description == "User already has a linked Google account.":
                defer_error_return = True
        elif error == 'g_acnt_auth_failure':
            message = "Issue with Oauth2 flow to AuthN user's Google account"
        elif error == 'g_acnt_access_error':
            message = "Issue with providing access to Google account by putting in user's proxy group"
        else:
            message = 'Unrecognized error'

        logger.error("[ERROR]: DCF reports an error ({}, {}, {}) trying to link Google ID".format(error, message, error_description))

        if not defer_error_return:
            messages.error(request, dcf_err_msg.format("D002"))
            return redirect(reverse('user_detail', args=[request.user.id]))

    #
    # We will NEVER accept a Google ID that does not match.  At this point, we need to wrestle
    # with the possible problem that the user has linked to a DIFFERENT GoogleID while off
    # messing with DCF. If the ID that comes back is not identical to what we think it is,
    # they need to go and do it again. BUT as far as DCF is concerned, they are linked,
    # so we need to keep deleting the linkage at DCF!
    #

    err_msg = None
    try:
        the_user_token_string = get_user_data_token_string(request.user.id) # a string.
    except TokenFailure:
        err_msg = internal_err_msg.format("0060")
    except InternalTokenError:
        err_msg = internal_err_msg.format("0061")
    except RefreshTokenExpired:
        err_msg = internal_err_msg.format("0062")
    except DCFCommFailure:
        err_msg = comm_err_msg

    if err_msg:
        messages.error(request, err_msg)
        return redirect(reverse('user_detail', args=[request.user.id]))

    the_user_token_dict = json_loads(the_user_token_string)
    the_user_dict = the_user_token_dict['context']['user']

    # Just parses the google link out of the recently return token:

    google_link = get_google_link_from_user_dict(the_user_dict)

    # need this in a couple of places, so do it now:

    req_user = User.objects.get(id=request.user.id)

    #
    # OK, we just got back what the DCF thinks the user's google linking state is. If they reported above that
    # the user is already linked, use that info to fully inform the user about what is going on. If they report
    # that there is *no link*, but we got back an error, then we need to let the user know this. This case arose in
    # testing, based on DCF making a decision based on stale cookie data in a second browser.
    #

    good_to_go = True
    if defer_error_return:
        if google_link is None:
            # DCF is confused (stale cookie) OR user tried to connect with a non-CGC Google ID in a login race condition
            # with this login, and we unlinked them before this got processed. The user is currently unlinked.
            err_msg = "Data Commons did not accept linking request. Please use a single browser for linking/unlinking requests."
            messages.error(request, err_msg)
            request.session['dcfForcedLogout'] = True  # See comment below about stale DCF session cookies
            return redirect(reverse('user_detail', args=[request.user.id]))
        else:
            # User had two browsers open and tried to login on both. If the user ID in the token matches
            # what we think it should be, just post this fact for user to see.
            if have_linked_user(request.user.id) and google_link == req_user.email:
                warn_msg = "Data Commons reported that you were already linked with Google ID {}."
                messages.warning(request, warn_msg)
                return redirect(reverse('user_detail', args=[request.user.id]))
            else:
                # DCF says we are linked already, but we do not have a linked user, or the email we have is
                # not matching what DCF thinks it is. This is so messed up! We tell the user there
                # was a problem, force a logout, and proceed to unlink them below:
                err_msg = "Data Commons did not accept linking request."
                messages.error(request, err_msg)
                request.session['dcfForcedLogout'] = True  # See comment below about stale DCF session cookies
                good_to_go = False

    #
    # The callback provides us with both the link expiration and the user ID that was linked. BUT THIS IS
    # COMING FROM THE USER, IS NOT SIGNED, AND SO CANNOT BE TRUSTED! Pull them out and verify them. If things
    # are not too crazy, we accept the value we are sent:
    #

    if good_to_go: # skip this stuff if we just want to use the disconnect step below:
        returned_expiration_str = request.GET.get('exp', None)
        returned_google_link = request.GET.get('linked_email', None)

        use_expiration_time = calc_expiration_time(returned_expiration_str)

        if returned_google_link:
            #
            # OK, two (realistic) possible cases here if (google_link != returned_google_link). Note that having
            # returned_google_link be None is not realistic unless there is a fundamental DCF bug.
            # Generally, we do not care what the returned_google_link is, since we basically use this as an event
            # to go refresh our token and get the latest info. ALTHOUGH at the moment (7/16/18), we have no other way
            # to get the link expiration time.
            #
            # Case 1 is where google_link and returned_google_link are both not None, and are different. THIS SHOULD NOT
            # (IN GENERAL) BE VERY LIKELY. Because DCF forbids overwriting an existing link with a new link value. BUT we have
            # dueling browser login test that show it happening, possibly because DCF is only rejecting second link attempts
            # early in the flow, but is not checking for/requiring an existing NULL value while writing to their DB. So
            # if that was caught, we would not expect not-None-but-unequal. (Note that it *would be* possible if there was
            # a significant delay receiving/processing this linking callback, and another actor had successfully
            # unlinked/relinked during that delay).
            #
            # Case 2 is where the returned link has a value, but when we check, the freshest token from DCF says they
            # are unlinked. This could happen if there was a race and an unlinking request to DCF got processed before
            # this link callback got processed.
            #
            # Regardless, we need to use the user info just obtained from get_user_data_token_string() as definitive
            # in deciding what to do here.
            #

            if google_link != returned_google_link:
                logger.error("[ERROR]: DCF RETURNED CONFLICTING GOOGLE LINK {} VERSUS {}".format(returned_google_link,
                                                                                                 google_link))
                if google_link is not None:
                    #
                    # Report the difference, but keep on going. We will use the google_link coming out of the token
                    # to continue the process and either null it or accept it:
                    #
                    messages.warning(request, "Data Commons reports that you have already linked with " \
                                              "Google ID {}. ".format(google_link))

            else:
                logger.info("DCF provided google link was consistent")
        else:
            #
            # If the DCF callback does not provide a Google ID, we will log it, but not bug the user. We will just drag
            # the data out of the token. This would be out of spec behavior:
            #
            logger.error("No google link provided by DCF")

        if google_link is None:
            #
            # If we are now seeing that we are NOT linked anymore, we tell the user, and bag it.
            #
            messages.error(request, "Data Commons reports that you do not yet have a valid linked Google ID. "
                                    "Please use a single browser for linking/unlinking requests.")
            request.session['dcfForcedLogout'] = True # See comment below about stale DCF session cookies
            return redirect(reverse('user_detail', args=[request.user.id]))

    #
    # No match? Not acceptable. Send user back to details page. The empty google ID in our table will
    # mean the page shows an option to try again.
    #

    if (google_link != req_user.email) or not good_to_go:
        logger.info("Now calling DCF to disconnect {} Google ID; we needed {} ".format(google_link, req_user.email))
        err_msg = None
        try:
            unlink_at_dcf(request.user.id, True)  # True means saved token is now updated with unlinked state
        except TokenFailure:
            err_msg = internal_err_msg.format("0064")
        except InternalTokenError:
            err_msg = internal_err_msg.format("0065")
        except RefreshTokenExpired:
            err_msg = internal_err_msg.format("0066")
        except DCFCommFailure:
            err_msg = comm_err_msg

        if err_msg:
            messages.error(request, err_msg)
            return redirect(reverse('user_detail', args=[request.user.id]))

        logger.info("DCF has returned following disconnect request: {} should be dropped for {} ".format(google_link, req_user.email))

        message = "You must use your ISB-CGC login email ({}) to link with the DCF instead of {}".format(
            req_user.email, google_link)
        messages.error(request, message)

        # As of now (7/18/18), despite the fact that we have disconnected the bogus link at DCF, if we send the user
        # back to do the linking, a stale browser cookie will tell DCF that they are linked, and reject our request. So
        # we need to force a logout to kill the cookie.
        request.session['dcfForcedLogout'] = True
        return redirect(reverse('user_detail', args=[request.user.id]))

    #
    # If all is well, we add the user to the NIH_User table and link the user to the various data sets.
    #

    try:
        # log the reports using Cloud logging API
        st_logger = StackDriverLogger.build_from_django_settings()
        # Don't hit DCF again, we just did it (thus False):
        warning = _finish_the_link(request.user.id, google_link, use_expiration_time, st_logger, False)
    except TokenFailure:
        messages.error(request, "There was an internal error {} logging in. Please report this to feedback@isb-cgc.org.".format("0067"))
        return redirect(reverse('user_detail', args=[request.user.id]))
    except RefreshTokenExpired:
        messages.error(request, "There was an internal error {} logging in. Please report this to feedback@isb-cgc.org.".format("0068"))
        return redirect(reverse('user_detail', args=[request.user.id]))

    if warning:
        messages.warning(request, warning)
    return redirect(reverse('user_detail', args=[request.user.id]))


@login_required
def dcf_link_extend(request):
    """
    Put a user's GoogleID in the ACL groups for 24 (more) hours:
    """

    comm_err_msg = "There was a communications problem contacting the Data Commons Framework."

    #
    # If user has disconnected their ID in another window before clicking this link, they would easily get a
    # TokenFailure, or an error message that they were no longer linked at DCF.
    #

    returned_expiration_str = None
    user_data_token_string = None
    err_msg = None
    warn_msg = None

    try:
        err_msg, returned_expiration_str, user_data_token_string = refresh_at_dcf(request.user.id)
    except TokenFailure:
        warn_msg = "Your Data Commons Framework identity needs to be reestablished to complete this task."
    except InternalTokenError:
        err_msg = "There was an unexpected internal error {}. Please contact feedback@isb-cgc.org.".format("0081")
    except RefreshTokenExpired:
        warn_msg = "Your login to the Data Commons Framework has expired. You will need to log in again."
    except DCFCommFailure:
        err_msg = comm_err_msg
    except Exception as e:
        logger.error("[ERROR]: Unexpected Exception {}".format(str(e)))
        logger.exception(e)
        err_msg = "Unexpected problem."

    if err_msg:
        messages.error(request, err_msg)
        return redirect(reverse('user_detail', args=[request.user.id]))
    elif warn_msg:
        messages.warning(request, warn_msg)
        return redirect(reverse('user_detail', args=[request.user.id]))

    use_expiration_time = calc_expiration_time(returned_expiration_str)
    user_data_dict = user_data_token_to_user_dict(user_data_token_string)

    # log the reports using Cloud logging API
    st_logger = StackDriverLogger.build_from_django_settings()
    _, warning = handle_user_db_update_for_dcf_linking(request.user.id, user_data_dict, use_expiration_time, st_logger)

    if warning:
        messages.warning(request, warning)

    return redirect(reverse('user_detail', args=[request.user.id]))


def _finish_the_link(user_id, user_email, expiration_time, st_logger, refresh_first):
    """
    Regardless of how they get here, this step handles the linking of the user by adding the required database records.

    :raises TokenFailure:
    :raises InternalTokenError:
    :raises DCFCommFailure:
    :raises RefreshTokenExpired:
    """

    nih_assertion_expiration = expiration_time

    #
    # Until we get back current projects, refresh it:
    #

    if refresh_first:
        try:
            the_user_token = get_user_data_token_string(user_id) # the_user is a string.
        except (TokenFailure, InternalTokenError, DCFCommFailure, RefreshTokenExpired) as e:
            raise e

    #
    # Save the new info from the DCF:
    #

    try:
        dcf_token = get_stored_dcf_token(user_id)
    except (TokenFailure, InternalTokenError, RefreshTokenExpired) as e:
        raise e

    if dcf_token.google_id is not None and dcf_token.google_id != user_email:
        return 'Unexpected internal error detected during linking: email/ID mismatch. ' \
               'Please report this to feedback@isb-cgc.org'

    dcf_token.google_id = user_email
    if refresh_first:
        dcf_token.user_token = the_user_token
    else:
        the_user_token = dcf_token.user_token
    dcf_token.save()

    the_user_dict = user_data_token_to_user_dict(the_user_token)
    nih_user, warning = handle_user_db_update_for_dcf_linking(user_id, the_user_dict,
                                                              nih_assertion_expiration, st_logger)

    dict_o_projects = get_projects_from_user_dict(the_user_dict)
    project_keys = set(dict_o_projects.keys())

    refresh_user_projects(nih_user, user_email, project_keys, st_logger)

    return warning


def _unlink_internally(user_id):
    """
    If we need to unlink a user who was previously ACTUALLY linked, there are internal fixes to be made.

    :raises TokenFailure:
    :raises InternalTokenError:
    :raises Exception:
    """

    still_to_throw = None
    dcf_token = None

    #
    # The Token table records the User's Google ID. This needs to be nulled. The expiration time in the DCFToken
    # is for the access token, not the google link (that info is stored in the NIH_user):
    #

    try:
        dcf_token = get_stored_dcf_token(user_id)
    except (TokenFailure, InternalTokenError) as e:
        # We either have no token, or it is corrupted. But we still want to get the NIH table cleaned up:
        still_to_throw = e
    except RefreshTokenExpired as e:
        # An expired token still needs to have field cleared:
        dcf_token = e.token

    if dcf_token:
        dcf_token.google_id = None
        dcf_token.save()

    #
    # Now drop the link flag and active flag from the DB, plus our db records of what datasets the user is
    # good for:
    #

    try:
        unlink_account_in_db_for_dcf(user_id)
    except Exception as e:
        still_to_throw = still_to_throw if still_to_throw else e
        logger.error("[ERROR] While unlinking accounts:")
        logger.exception(e)

    if still_to_throw:
        raise still_to_throw

    return


@login_required
def dcf_disconnect_user(request):
    """
    In the new DCF world, to 'unlink' means we both need to tell DCF to 'unlink' the user,
    PLUS we drop all the access token/refresh token stuff after telling DCF to revoke the
    refresh token.
    """

    #
    # First thing ya gotta do is tell DCF to unlink the user.
    #
    # If user is sitting on this page in one browser, and logs out via another, we would have
    # no DCF token anymore. Catch that case and silently no-op. If their refresh token has expired,
    # they would have to login in order to disconnect!
    #

    err_msg = None
    try:
        dcf_token = get_stored_dcf_token(request.user.id)
    except TokenFailure:
        # No token? We are done!
        return redirect(reverse('user_detail', args=[request.user.id]))
    except InternalTokenError:
        err_msg = "There was an internal error {} unlinking. Please report this to feedback@isb-cgc.org.".format("0070")
    except RefreshTokenExpired:
        err_msg = "You will need to first login to the Data Commons again to disconnect your Google ID"

    if err_msg:
        messages.error(request, err_msg)
        return redirect(reverse('user_detail', args=[request.user.id]))

    #
    # We are going to go ahead and unlink regardless of what we think the state is. If DCF tells us there
    # is no link when we try to do it, we ignore that fact:
    #

    err_msg = None
    try:
        unlink_at_dcf(request.user.id, False) # Don't refresh, we are about to drop the record...
    except TokenFailure:
        err_msg = "There was an internal error {} logging in. Please report this to feedback@isb-cgc.org.".format("0071")
    except InternalTokenError:
        err_msg = "There was an internal error {} logging in. Please report this to feedback@isb-cgc.org.".format("0072")
    except RefreshTokenExpired:
        err_msg = "There was an internal error {} logging in. Please report this to feedback@isb-cgc.org.".format("0073")
    except DCFCommFailure:
        err_msg = "There was a communications problem contacting Data Commons Framework."

    if err_msg:
        messages.warning(request, err_msg)
        return redirect(reverse('user_detail', args=[request.user.id]))

    #
    # Now revoke the token!
    #
    # The revoke call is unlike other DCF endpoints in that it is special!
    # Token revocation is described here: https://tools.ietf.org/html/rfc7009#section-2.1
    # So we do not provide a bearer access token, but the client ID and secret in a Basic Auth
    # framework. Not seeing that inside the OAuthSession framework, so we roll our own by hand:
    #

    client_id, client_secret = get_secrets()
    data = {
        'token': dcf_token.refresh_token
    }

    auth = requests.auth.HTTPBasicAuth(client_id, client_secret)
    resp = requests.request('POST', DCF_REVOKE_URL, data=data, auth=auth)
    client_id = None
    client_secret = None

    if resp.status_code != 200 and resp.status_code != 204:
        logger.error(request, '[ERROR] Token revocation problem: {} : {}'.format(resp.status_code, resp.text))
        messages.warning(request, "Problems encountered revoking access token at Data Commons. Please report this to feedback@isb-cgc.org")

    #
    # Now we do the internal unlinking, which includes detach the user in our NIH tables, and detach the user from data permissions.
    #

    try:
        _unlink_internally(request.user.id)
    except TokenFailure:
        # Token problem? Don't care; it is about to be blown away
        pass
    except (InternalTokenError, Exception) as e:
        messages.warning(request, "Internal problem encountered disconnecting from Data Commons. Please report this to feedback@isb-cgc.org")
        return redirect(reverse('user_detail', args=[request.user.id]))

    #
    # Next, we clear out our tokens for the user (which allows them to appear to DCF as the
    # logged-in NIH user; we cannot keep them around). Since we just saved the last dcf_token
    # after clearing the Google ID, we will get it again (probably unnecessary, but...?)
    #

    try:
        drop_dcf_token(request.user.id)
    except InternalTokenError:
        messages.warning(request, "Internal problem encountered disconnecting from Data Commons. Please report this to feedback@isb-cgc.org")
        return redirect(reverse('user_detail', args=[request.user.id]))

    #
    # Finally, we need to send the user to logout from the DCF, which is needed to clear the
    # cookies DCF has dumped into their browser, which will allow them to log in to NIH again.
    #

    logout_callback = request.build_absolute_uri(reverse('user_detail', args=[request.user.id]))
    callback = '{}?next={}'.format(DCF_LOGOUT_URL, logout_callback)

    return HttpResponseRedirect(callback)


# @login_required
# def dcf_link_redo(request):
#     """
#     Simple link redo, but requires that user have the necessary unexpired DCF cookies in their browser. Not
#     for production use
#     """
#
#     link_callback =  request.build_absolute_uri(reverse('dcf_link_callback'))
#     callback = '{}?redirect={}'.format(DCF_GOOGLE_URL, link_callback)
#     return HttpResponseRedirect(callback)

# @login_required
# def dcf_unlink(request):
#     """
#     Just unlink a user's GoogleID from their NIH ID. This is NOT the traditional sense of unlink, as the user is
#     still able to talk to DCF using their NIH ID. For a traditional unlink, we use dcf_disconnect_user:
#     """
#
#     success, warnings, errors =  _unlink_internals(request.user.id, False)
#     if not success:
#         for warning in warnings:
#             messages.warning(request, warning)
#         for error in errors:
#             messages.error(request, error)
#     return redirect(reverse('user_detail', args=[request.user.id]))

# @login_required
# def dcf_get_user_data(request):
#     """
#     Use for QC and development if we need to see token info. Not used in production
#     """
#
#     id_token_decoded, _ = _user_data_from_token(request.user.id, False) Can raise TokenFailure or DCFCommFailure
#
#     resp = _dcf_call(DCF_USER_URL, request.user.id)
#     user_data = json_loads(resp.text)
#
#     remaining_token_time = get_dcf_auth_key_remaining_seconds(request.user.id)
#     messages.warning(request, 'EPDCF Responded with {}: {} plus {}'.format(user_data, remaining_token_time, id_token_decoded))
#     return redirect(reverse('user_detail', args=[request.user.id]))<|MERGE_RESOLUTION|>--- conflicted
+++ resolved
@@ -81,11 +81,7 @@
 
         # Found that 'user' scope had to be included to be able to do the user query on callback, and the data scope
         # to do data queries. Starting to recognize a pattern here...
-<<<<<<< HEAD
-        oauth = OAuth2Session(client_id, redirect_uri=full_callback, scope=['openid', 'user', 'google_service_account', 'google_link'])
-=======
-        oauth = OAuth2Session(client_id, redirect_uri=full_callback, scope=['openid', 'user', 'data', 'google_service_account'])
->>>>>>> edc85bf3
+        oauth = OAuth2Session(client_id, redirect_uri=full_callback, scope=['openid', 'user', 'data', 'google_service_account', 'google_link'])
         authorization_url, state = oauth.authorization_url(DCF_AUTH_URL)
 
         # stash the state string in the session!
