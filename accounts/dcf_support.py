"""
Copyright 2017-2018, Institute for Systems Biology

Licensed under the Apache License, Version 2.0 (the "License");
you may not use this file except in compliance with the License.
You may obtain a copy of the License at

   http://www.apache.org/licenses/LICENSE-2.0

Unless required by applicable law or agreed to in writing, software
distributed under the License is distributed on an "AS IS" BASIS,
WITHOUT WARRANTIES OR CONDITIONS OF ANY KIND, either express or implied.
See the License for the specific language governing permissions and
limitations under the License.
"""

import logging
import requests
import datetime
import pytz

from django.conf import settings

from models import DCFToken, NIH_User
from requests_oauthlib.oauth2_session import OAuth2Session
from oauthlib.oauth2 import MissingTokenError
from base64 import urlsafe_b64decode
from json import loads as json_loads, dumps as json_dumps

logger = logging.getLogger('main_logger')

DCF_TOKEN_URL = settings.DCF_TOKEN_URL
DCF_GOOGLE_URL = settings.DCF_GOOGLE_URL
DCF_GOOGLE_SA_REGISTER_URL = settings.DCF_GOOGLE_SA_REGISTER_URL
DCF_GOOGLE_SA_VERIFY_URL = settings.DCF_GOOGLE_SA_VERIFY_URL
DCF_GOOGLE_SA_MONITOR_URL = settings.DCF_GOOGLE_SA_MONITOR_URL
DCF_GOOGLE_SA_URL = settings.DCF_GOOGLE_SA_URL

class DCFCommFailure(Exception):
    """Thrown if we have problems communicating with DCF """


class TokenFailure(Exception):
    """Thrown if we don't have our access/refresh tokens (user has disconnected from DCF)"""


class InternalTokenError(Exception):
    """Thrown if we have internal DB consistency errors """


class RefreshTokenExpired(Exception):
    """Thrown if our refresh token is no longer valid and user must log in """

    def __init__(self, seconds, token):
        self.seconds = seconds
        self.token = token


def get_stored_dcf_token(user_id):
    """
    When a user breaks their connection with DCF, we flush out the revoked tokens. But if they have a
    session running in another browser, they might still be clicking on links that expect a token. So
    we need to be bulletproof on maybe not getting back a token.

    :raises TokenFailure:
    :raises InternalTokenError:
    :raises RefreshTokenExpired:
    """
    dcf_tokens = DCFToken.objects.filter(user=user_id)
    num_tokens = len(dcf_tokens)
    if num_tokens != 1:
        if num_tokens > 1:
            logger.error('[ERROR] Unexpected Server Error: Multiple tokens found for user {}'.format(user_id))
            raise InternalTokenError()
        else:
            logger.info('[INFO] User {} tried to use a flushed token'.format(user_id))
            raise TokenFailure()

    dcf_token = dcf_tokens.first()
    remaining_seconds = (dcf_token.refresh_expires_at - pytz.utc.localize(datetime.datetime.utcnow())).total_seconds()
    if remaining_seconds <= 60:
        # Still make the token available to e.g. drop linkages from DB
        raise RefreshTokenExpired(remaining_seconds, dcf_token)

    return dcf_token


def drop_dcf_token(user_id):
    """
    If we are forcing a logout from DCF, it is because we need to get the user to start with a clean slate. Dropping
    their DCF token is part of that.

    :raises InternalTokenError:
    """
    try:
        dcf_token = get_stored_dcf_token(user_id)
    except TokenFailure:
        dcf_token = None
    except InternalTokenError as e:
        raise e
    except RefreshTokenExpired as e:
        dcf_token = e.token

    if dcf_token:
        dcf_token.delete()

    return None


def unregister_sa_via_dcf(user_id, sa_id):
    """
    Delete the given service account
    """
    try:
        full_url = '{0}{1}'.format(DCF_GOOGLE_SA_URL, sa_id)
        resp = _dcf_call(full_url, user_id, mode='delete')
    except (TokenFailure, InternalTokenError, RefreshTokenExpired, DCFCommFailure) as e:
        logger.error("[ERROR] Attempt to contact DCF for SA information (user {})".format(user_id))
        raise e
    except Exception as e:
        logger.error("[ERROR] Attempt to contact DCF for SA information failed (user {})".format(user_id))
        raise e

    success = False
    messages = None
    if resp.status_code == 200:
        success = True
        messages = ["Service account {} was dropped".format(sa_id)]
    elif resp.status_code == 400:
        messages = ["Service account {} was not found".format(sa_id)]
    elif resp.status_code == 403:
        messages = ["User cannot delete service account {}".format(sa_id)]
    else:
        messages = ["Unexpected response '{}' from Data Commons while dropping service account: {}".format(resp.status_code, sa_id)]

    return success, messages


def service_account_info_from_dcf_for_project(user_id, proj):
    """
    Get all service accounts tied to a project
    """
    retval = []

    try:
<<<<<<< HEAD
        full_url = '{0}{1}'.format(DCF_GOOGLE_SA_URL, proj)
=======
        full_url = '{0}?google_project_ids={1}'.format(DCF_GOOGLE_SA_URL, proj)
        logger.info("[INFO] Calling DCF URL {}".format(full_url))
>>>>>>> fc53fc55
        resp = _dcf_call(full_url, user_id, mode='get')
    except (TokenFailure, InternalTokenError, RefreshTokenExpired, DCFCommFailure) as e:
        logger.error("[ERROR] Attempt to contact DCF for SA information (user {})".format(user_id))
        raise e
    except Exception as e:
        logger.error("[ERROR] Attempt to contact DCF for SA information failed (user {})".format(user_id))
        raise e

    messages = None
<<<<<<< HEAD
    response_dict = json_loads(resp.text)
    if resp.status_code == 200:
=======
    if resp.status_code == 200:
        response_dict = json_loads(resp.text)
>>>>>>> fc53fc55
        sa_list = response_dict['service_accounts']
        for sa in sa_list:
            ret_entry = {
                'gcp_id': sa['google_project_id'],
                'sa_dataset_ids': sa['project_access'],
<<<<<<< HEAD
                'sa_id': sa['service_account_email'],
=======
                'sa_name': sa['service_account_email'],
>>>>>>> fc53fc55
                'sa_exp': sa['project_access_exp']
            }
            retval.append(ret_entry)
    elif resp.status_code == 403:
        messages = ["User is not a member of Google project {}".format(proj)]
<<<<<<< HEAD
=======
    elif resp.status_code == 401: # Have seen this when the google sa scope was not requested in key
        messages = ["User does not have permissions for this operation on Google project {}".format(proj)]
    elif resp.status_code == 400: # If they don't like the request, say it was empty:
        logger.info("[INFO] DCF response of 400 for URL {}".format(full_url))
>>>>>>> fc53fc55
    else:
        messages = ["Unexpected response from Data Commons: {}".format(resp.status_code)]

    return retval, messages


def service_account_info_from_dcf(user_id, proj_list):
    """
    Get all service accounts tied to the list of projects
    """
    try:
        proj_string = ','.join(proj_list)
<<<<<<< HEAD
        full_url = '{0}{1}'.format(DCF_GOOGLE_SA_URL, proj_string)
=======
        full_url = '{0}?google_project_ids={1}'.format(DCF_GOOGLE_SA_URL, proj_string)
>>>>>>> fc53fc55
        resp = _dcf_call(full_url, user_id, mode='get')
    except (TokenFailure, InternalTokenError, RefreshTokenExpired, DCFCommFailure) as e:
        logger.error("[ERROR] Attempt to contact DCF for SA information (user {})".format(user_id))
        raise e
    except Exception as e:
        logger.error("[ERROR] Attempt to contact DCF for SA information failed (user {})".format(user_id))
        raise e

    retval = {}
    messages = None
    response_dict = json_loads(resp.text)
    if resp.status_code == 200:
        sa_list = response_dict['service_accounts']
        for sa in sa_list:
            ret_entry = {
                'gcp_id': sa['google_project_id'],
                'sa_dataset_ids': sa['project_access'],
<<<<<<< HEAD
                'sa_id': sa['service_account_email'],
=======
                'sa_name': sa['service_account_email'],
>>>>>>> fc53fc55
                'sa_exp': sa['project_access_exp']
            }
            retval[sa['service_account_email']] = ret_entry
    elif resp.status_code == 403:
        messages = ["User is not a member on one or more of these Google projects: {}".format(proj_string)]
    else:
        messages = ["Unexpected response from Data Commons: {}".format(resp.status_code)]

    return retval, messages


<<<<<<< HEAD

=======
>>>>>>> fc53fc55
def verify_sa_at_dcf(user_id, gcp_id, service_account_id, datasets):
    """
    :raise TokenFailure:
    :raise InternalTokenError:
    :raise DCFCommFailure:
    :raise RefreshTokenExpired:
    """

    sa_data = {
        "service_account_email": service_account_id,
        "google_project_id": gcp_id,
        "project_access": datasets
    }

    #
    # Call DCF to see if there would be problems with the service account registration.
    #

    try:
        resp = _dcf_call(DCF_GOOGLE_SA_VERIFY_URL, user_id, mode='post', post_body=sa_data)
    except (TokenFailure, InternalTokenError, RefreshTokenExpired, DCFCommFailure) as e:
        logger.error("[ERROR] Attempt to contact DCF for SA verification failed (user {})".format(user_id))
        raise e
    except Exception as e:
        logger.error("[ERROR] Attempt to contact DCF for SA verification failed (user {})".format(user_id))
        raise e

<<<<<<< HEAD
    messages = None
=======
    messages = []
>>>>>>> fc53fc55

    if resp:
        logger.info("[INFO] DCF SA verification response code was {} with body: {} ".format(resp.status_code, resp.text))
        response_dict = json_loads(resp.text)
        if resp.status_code == 200:
<<<<<<< HEAD
            success = response_dict['success']
            if not success:
                logger.error("[ERROR] Inconsistent success response from DCF! Code: {} Text: {}".format(resp.status_code, success))
=======
            messages = []
            success = response_dict['success']
            if not success:
                logger.error("[ERROR] Inconsistent success response from DCF! Code: {} Text: {}".format(resp.status_code, success))
            else:
                messages.append("Service account {}: was verified".format(service_account_id))
        elif resp.status_code == 400:
            messages = []
            error_info = response_dict['errors']
            sa_error_info = error_info['service_account_email']
            if sa_error_info['status'] == 200:
                messages.append("Service account {}: no issues".format(service_account_id))
            else:
                messages.append("Service account {} error ({}): {}".format(service_account_id,
                                                                           sa_error_info['error'],
                                                                           sa_error_info['error_description']))
            gcp_error_info = error_info['google_project_id']
            if gcp_error_info['status'] == 200:
                messages.append("Google cloud project {}: no issues".format(gcp_id))
            else:
                messages.append("Google cloud project {} error ({}): {}".format(gcp_id,
                                                                                gcp_error_info['error'],
                                                                                gcp_error_info['error_description']))
            project_access_error_info = error_info['project_access']
            messages.append("Requested projects:")
            for project_name in project_access_error_info:
                project = project_access_error_info[project_name]
                if project['status'] == 200:
                    messages.append("Dataset {}: no issues".format(project_name))
                else:
                    messages.append("Dataset {} error ({}): {}".format(project_name,
                                                                       project['error'],
                                                                       project['error_description']))
        else:
            logger.error("[ERROR] Unexpected response from DCF: {}".format(resp.status_code))

    return messages


def register_sa_at_dcf(user_id, gcp_id, service_account_id, datasets):
    """
    :raise TokenFailure:
    :raise InternalTokenError:
    :raise DCFCommFailure:
    :raise RefreshTokenExpired:
    """

    sa_data = {
        "service_account_email": service_account_id,
        "google_project_id": gcp_id,
        "project_access": datasets
    }

    #
    # Call DCF to see if there would be problems with the service account registration.
    #

    try:
        logger.info("[INFO] Calling DCF at {}".format(json_dumps(sa_data)))
        resp = _dcf_call(DCF_GOOGLE_SA_REGISTER_URL, user_id, mode='post', post_body=sa_data)
        logger.info("[INFO] Just called DCF at {}".format(DCF_GOOGLE_SA_REGISTER_URL))
    except (TokenFailure, InternalTokenError, RefreshTokenExpired, DCFCommFailure) as e:
        logger.error("[ERROR] Attempt to contact DCF for SA registration failed (user {})".format(user_id))
        raise e
    except Exception as e:
        logger.error("[ERROR] Attempt to contact DCF for SA registration failed (user {})".format(user_id))
        raise e

    messages = []

    if resp:
        logger.info("[INFO] DCF SA registration response code was {} with body: {} ".format(resp.status_code, resp.text))
        response_dict = json_loads(resp.text)
        if resp.status_code == 200:
            messages = []
            success = response_dict['success']
            if not success:
                logger.error("[ERROR] Inconsistent success response from DCF! Code: {} Text: {}".format(resp.status_code, success))
            else:
                messages.append("Service account {}: was verified".format(service_account_id))
>>>>>>> fc53fc55
        elif resp.status_code == 400:
            messages = []
            error_info = response_dict['errors']
            sa_error_info = error_info['service_account_email']
            if sa_error_info['status'] == 200:
                messages.append("Service account {}: no issues".format(service_account_id))
            else:
                messages.append("Service account {} error ({}): {}".format(service_account_id,
                                                                           sa_error_info['error'],
                                                                           sa_error_info['error_description']))
            gcp_error_info = error_info['google_project_id']
            if gcp_error_info['status'] == 200:
                messages.append("Google cloud project {}: no issues".format(gcp_id))
            else:
                messages.append("Google cloud project {} error ({}): {}".format(gcp_id,
                                                                                gcp_error_info['error'],
                                                                                gcp_error_info['error_description']))
            project_access_error_info = error_info['project_access']
            messages.append("Requested projects:")
            for project_name in project_access_error_info:
                project = project_access_error_info[project_name]
                if project['status'] == 200:
                    messages.append("Dataset {}: no issues".format(project_name))
                else:
                    messages.append("Dataset {} error ({}): {}".format(project_name,
                                                                       project['error'],
                                                                       project['error_description']))
        else:
            logger.error("[ERROR] Unexpected response from DCF: {}".format(resp.status_code))
<<<<<<< HEAD
=======
    else:
        logger.error("[ERROR] No response from DCF for registration")
>>>>>>> fc53fc55

    return messages


def get_auth_elapsed_time(user_id):
    """
    There is benefit in knowing when the user did their NIH login at DCF, allowing us to e.g. estimate
    if they have recently tried to do the linking step. This is pretty hackish, but should work.

    :raises InternalTokenError:
    """
    remaining_seconds = None
    dcf_token = None
    try:
        dcf_token = get_stored_dcf_token(user_id)
    except TokenFailure:  # No token, user has logged out.
        return 2592000  # sorta like infinity
    except RefreshTokenExpired as e:
        remaining_seconds = e.seconds
    except InternalTokenError as e:
        raise e

    if not remaining_seconds:
        remaining_seconds = (dcf_token.refresh_expires_at - pytz.utc.localize(datetime.datetime.utcnow())).total_seconds()
    # DCF tokens last 30 days = 2592000 seconds. Use this to calculate when we first got it:
    elapsed_seconds = 2592000 - remaining_seconds
    return elapsed_seconds


def get_access_expiration(user_id):
    nih_users = NIH_User.objects.filter(user_id=user_id, linked=True)
    num_users = len(nih_users)
    if num_users != 1:
        if num_users > 1:
            logger.warn("Multiple objects when retrieving nih_user with user_id {}.".format(str(user_id)))
        else:
            logger.warn("No objects when retrieving nih_user with user_id {}.".format(str(user_id)))
        return pytz.utc.localize(datetime.datetime.utcnow())

    nih_user = nih_users.first()
    return nih_user.NIH_assertion_expiration


def force_dcf_token_expiration(user_id):
    """
    We have seen a case where DCF has rejected our valid refresh token when their server gets rolled. This should not
    happen anymore. But if it does, we need to be able to force our token expirations ASAP so as to let the user login
    again to get a new token.

    :raises InternalTokenError:
    """
    try:
        dcf_token = get_stored_dcf_token(user_id)
    except InternalTokenError as e:
        raise e
    except (TokenFailure, RefreshTokenExpired):
        # a no-op
        return

    dcf_token.refresh_expires_at = pytz.utc.localize(datetime.datetime.utcnow())
    dcf_token.save()

    return


def user_data_token_dict_massaged(the_user_token_dict):
    """
    Takes the user data token dictionary (as returned by DCF) and returns massaged user-only string AND dict

    """
    the_user_dict = the_user_token_dict['context']['user']
    the_massaged_dict = massage_user_data_for_dev(the_user_dict)
    the_user_token_dict['context']['user'] = the_massaged_dict
    return json_dumps(the_user_token_dict), the_user_token_dict


def user_data_token_massaged(user_data_token_string):
    """
    Takes the user data token string and returns user-only string AND dict

    """
    the_user_token_dict = json_loads(user_data_token_string)
    the_user_dict = the_user_token_dict['context']['user']
    the_massaged_dict = massage_user_data_for_dev(the_user_dict)
    the_user_token_dict['context']['user'] = the_massaged_dict
    return json_dumps(the_user_token_dict), the_user_token_dict


def get_projects_from_user_dict(the_user_dict):
    """
    The dict schema and keys vary depending on whether is comes from token or user data endpoint. Hide this fact!

    """
    return the_user_dict['projects']


def _set_projects_for_user_dict(the_user_dict, projects):
    """
    The dict schema and keys vary depending on whether is comes from token or user data endpoint. Hide this fact!

    """
    the_user_dict['projects'] = projects
    return


def get_nih_id_from_user_dict(the_user_dict):
    """
    The dict schema and keys vary depending on whether is comes from token or user data endpoint. Hide this fact!

    """
    return the_user_dict['name']


def _set_nih_id_for_user_dict(the_user_dict, nih_id):
    """
    The dict schema and keys vary depending on whether is comes from token or user data endpoint. Hide this fact!

    """
    the_user_dict['name'] = nih_id
    return


def get_google_link_from_user_dict(the_user_dict):
    """
    The dict schema and keys vary depending on whether is comes from token or user data endpoint. Hide this fact!

    """
    gotta_google_link = the_user_dict.has_key('google') and \
                        the_user_dict['google'].has_key('linked_google_account')
    google_link = the_user_dict['google']['linked_google_account'] if gotta_google_link else None
    return google_link


def user_data_token_to_user_dict(user_data_token_string):
    """
    Takes the user data token string (as returned by DCF and stored in database) and returns user-only dict
    """
    the_user_token_dict = json_loads(user_data_token_string)
    the_user_dict = the_user_token_dict['context']['user']
    return the_user_dict


def user_data_token_dict_to_user_dict(the_user_token_dict):
    """
    Takes the user data token dict and returns user-only dict

    """
    the_user_dict = the_user_token_dict['context']['user']
    return the_user_dict


def get_user_data_token_string(user_id):
    """
    Get up-to-date user data from DCF, massage as needed.

    :raises TokenFailure:
    :raises InternalTokenError:
    :raises DCFCommFailure:
    :raises RefreshTokenExpired:
    """
    # The user endpoint is spotty at the moment (6/5/18) so we drag it out of the token instead

    the_user_id_token, _ = user_data_from_token(user_id, False)

    massaged_string, _ = user_data_token_massaged(the_user_id_token)

    return massaged_string


def user_data_from_token(user_id, stash_it):
    """
    Seems that we should be able to get full user info from the user endpoint, but it turns out that
    the information in the token refresh is more complete.

    PLUS, user can set stash_it to True.  DCF suggests we refresh the access token after e.g. unlinking.

    :raises TokenFailure:
    :raises InternalTokenError:
    :raises DCFCommFailure:
    :raises RefreshTokenExpired:
    """

    #
    # OAuth2Session handles token refreshes under the covers. Here we want to do it explicitly.
    #

    try:
        dcf_token = get_stored_dcf_token(user_id)
    except (TokenFailure, InternalTokenError, RefreshTokenExpired) as e:
        raise e

    client_id, client_secret = get_secrets()

    data = {
        'grant_type': 'refresh_token',
        'refresh_token': dcf_token.refresh_token,
        'client_id': client_id
    }

    auth = requests.auth.HTTPBasicAuth(client_id, client_secret)
    client_id = None
    client_secret = None
    try:
        resp = requests.request('POST', DCF_TOKEN_URL, data=data, auth=auth)
    except Exception as e:
        logger.error("[ERROR] Token acquisition Exception")
        logger.exception(e)
        raise DCFCommFailure()

    if resp.status_code != 200:
        logger.error("[ERROR] Token acquisition problem: {} : {}".format(resp.status_code, resp.text))
        raise DCFCommFailure()

    token_dict = json_loads(resp.text)
    id_token_decoded, id_token_dict = _decode_token(token_dict['id_token'])

    if stash_it:
        try:
            _access_token_storage(token_dict, user_id)
        except (TokenFailure, RefreshTokenExpired) as e:
            logger.error("[ERROR] user_data_from_token aborted: {}".format(str(e)))
            raise e

    return id_token_decoded, id_token_dict


def massage_user_data_for_dev(the_user):
    """
    Note that when working against their QA server, user names
    and projects are junk. So we repair them here for our development needs.
    """

    dcf_secrets = _read_dict(settings.DCF_CLIENT_SECRETS)
    if not dcf_secrets.has_key('DEV_1_EMAIL'):
        return the_user

    nih_from_dcf = get_nih_id_from_user_dict(the_user)
    if nih_from_dcf == dcf_secrets['DEV_1_EMAIL']:
        nih_from_dcf = dcf_secrets['DEV_1_NIH']
        _set_nih_id_for_user_dict(the_user, nih_from_dcf)

    dict_o_projects = get_projects_from_user_dict(the_user)
    new_dict_o_projects = {}
    for project in dict_o_projects.keys():
        perm_list = dict_o_projects[project]
        # DCF QA returns bogus project info. Do this mapping as a workaround:
        if project == dcf_secrets['DEV_1_PROJ']:
            project = dcf_secrets['DEV_1_MAPPED_PROJ']
        elif project == dcf_secrets['DEV_2_PROJ']:
            project = dcf_secrets['DEV_2_MAPPED_PROJ']
        new_dict_o_projects[project] = perm_list
    _set_projects_for_user_dict(the_user, new_dict_o_projects)

    return the_user


def calc_expiration_time(returned_expiration_str):

    returned_expiration_time = None
    if returned_expiration_str:
        exp_secs = float(returned_expiration_str)
        returned_expiration_time = pytz.utc.localize(datetime.datetime.utcfromtimestamp(exp_secs))

    login_expiration_seconds = settings.DCF_LOGIN_EXPIRATION_SECONDS
    calc_expiration_time = pytz.utc.localize(datetime.datetime.utcnow() + datetime.timedelta(
        seconds=login_expiration_seconds))
    if returned_expiration_time:
        diff = returned_expiration_time - calc_expiration_time
        secs = abs((diff.days * (3600 * 24)) + diff.seconds)
        if secs > 30:
            logger.error("WARNING: DCF RETURNED TIME SKEW OF {} SECONDS".format(secs))
        else:
            logger.info("DCF expiration skew was {} seconds".format(secs))
            calc_expiration_time = returned_expiration_time
    else:
        logger.error("No expiration time provided by DCF")

    return calc_expiration_time


def refresh_at_dcf(user_id):
    """
    Handle the PATCH call, to extend a user's presence on controlled access for 24 hours. Note that we might
    reasonably raise a TokenFailure if the user disconnects from DCF in one screen before extending in another.
    This could also manifest as a 404 response from DCF

    Can raise TokenFailure, DCFCommFailure, RefreshTokenExpired

    WARNING: DO NOT CALL this routine unless we have positive evidence returned from DCF that the user is
    linked. It is an error to tell DCF to patch if the user is not actually linked, and this will be an error.

    :raises TokenFailure:
    :raises InternalTokenError:
    :raises DCFCommFailure:
    :raises RefreshTokenExpired:

    """

    success = False
    throw_later = None
    err_msg = None
    returned_expiration_str = None
    massaged_string = None
    resp = None

    #
    # Call DCF to drop the linkage. Note that this will immediately remove them from controlled access.
    #

    try:
        resp = _dcf_call(DCF_GOOGLE_URL, user_id, mode='patch')
    except (TokenFailure, InternalTokenError, RefreshTokenExpired, DCFCommFailure) as e:
        throw_later = e
    except Exception as e:
        logger.error("[ERROR] Attempt to contact DCF for Google ID patch failed (user {})".format(user_id))
        raise e

    if resp:
        if resp.status_code == 404:
            err_msg = "User's GoogleID was no longer linked at Data Commons"
        elif resp.status_code == 200:
            success = True
        else:
            logger.error("[ERROR] Unexpected response from DCF: {}".format(resp.status_code))

        returned_expiration_str = json_loads(resp.text)['exp']

    #
    # Per discussions with DCF, need to ask for a new token from DCF after changing google linking
    # status. Always try to do this. Return the result too, since caller might be interested.
    #

    try:
        the_user_id_token, _ = user_data_from_token(user_id, True)
        massaged_string, _ = user_data_token_massaged(the_user_id_token)
    except (TokenFailure, InternalTokenError, RefreshTokenExpired, DCFCommFailure) as e:
        throw_later = throw_later if throw_later else e

    if throw_later:
        raise throw_later
    elif not success:
        raise DCFCommFailure()

    return err_msg, returned_expiration_str, massaged_string


def _refresh_token_storage(token_dict, decoded_jwt, user_token, nih_username_from_dcf, dcf_uid, cgc_uid, google_id):
    """
    This is called when the user logs into DCF for the first time, whenever they need to get a new 30-day refresh
    token from DCF by logging in, or if they explicitly disconnect their NIH identity and need to reauthenticate
    to DCF again. It creates or refreshes the token in the database.
    """

    #
    # We need to extract out the expiration time buried in the refresh token. When the refresh token
    # expires (30 days) the user has to reauthenticate with DCF:
    #

    refresh_token = token_dict['refresh_token']
    refresh_tokens_b64 = refresh_token.split('.')
    i64 = refresh_tokens_b64[1]
    padded = i64 + '=' * (-len(i64) % 4)  # Pad with =; Weird Python % with -length
    refresh_token_decoded = urlsafe_b64decode(padded.encode("ascii"))
    refresh_token_dict = json_loads(refresh_token_decoded)

    # A refresh key:
    # {
    # "azp": "Client ID",
    # "jti": "hex string with dashes",
    # "aud": ["openid", "user", "data", "Client ID"],
    # "exp": 1529262310,
    # "iss": "https://The DCF server/user",
    # "iat": 1526670310,
    # "pur": "refresh",
    # "sub": "The users's DCF ID"
    # }

    refresh_expire_time = pytz.utc.localize(datetime.datetime.utcfromtimestamp(refresh_token_dict['exp']))

    # This refers to the *access key* expiration (~20 minutes)
    if token_dict.has_key('expires_at'):
        expiration_time = pytz.utc.localize(datetime.datetime.utcfromtimestamp(token_dict['expires_at']))
    else:
        expiration_time = pytz.utc.localize(
            datetime.datetime.utcnow() + datetime.timedelta(seconds=token_dict["expires_in"]))
        logger.info("[INFO] Have to build an expiration time for token: {}".format(expiration_time))

    logger.info('[INFO] Refresh token storage. New token expires at {}'.format(str(expiration_time)))

    # FIXME! Make sure that the NIH name is going to be unique before we shove it into the table. Don't
    # depend on the DB table constraint.

    # Note that (nih_username_lower, user_id) is enforced unique in the table:
    DCFToken.objects.update_or_create(user_id=cgc_uid,
                                      defaults={
                                          'dcf_user': dcf_uid,
                                          'nih_username': nih_username_from_dcf,
                                          'nih_username_lower': nih_username_from_dcf.lower(),
                                          'access_token': token_dict['access_token'],
                                          'refresh_token': token_dict['refresh_token'],
                                          'user_token': user_token,
                                          'decoded_jwt': json_dumps(decoded_jwt),
                                          'expires_at': expiration_time,
                                          'refresh_expires_at': refresh_expire_time,
                                          'google_id': google_id # May be none on create...
                                      })


def _access_token_storage(token_dict, cgc_uid):
    """
    This call just replaces the access key and user token part of the DCF record. Used when we use the
    refresh token to get a new access key.

    :raises TokenFailure:
    :raises InternalTokenError:
    :raises RefreshTokenExpired:
    """

    # This refers to the *access key* expiration (~20 minutes)
    if token_dict.has_key('expires_at'):
        expiration_time = pytz.utc.localize(datetime.datetime.utcfromtimestamp(token_dict['expires_at']))
    else:
        expiration_time = pytz.utc.localize(
            datetime.datetime.utcnow() + datetime.timedelta(seconds=token_dict["expires_in"]))
        logger.info("[INFO] Have to build an expiration time for token: {}".format(expiration_time))

    logger.info('[INFO] Access token storage. New token expires at {}'.format(str(expiration_time)))

    #
    # Right now (5/30/18) we only get full user info back during the token refresh call. So decode
    # it and stash it as well:
    #
    id_token_decoded, _ = _decode_token(token_dict['id_token'])

    try:
        dcf_token = get_stored_dcf_token(cgc_uid)
    except (TokenFailure, InternalTokenError, RefreshTokenExpired) as e:
        logger.error("[INFO] _access_token_storage aborted: {}".format(str(e)))
        raise e

    dcf_token.access_token = token_dict['access_token']
    dcf_token.user_token = id_token_decoded
    dcf_token.expires_at = expiration_time
    dcf_token.save()


def decode_token_chunk(token, index):
    """
    Decode a given chunk of the token and return it as a JSON string and as a dict
    """
    tokens_b64 = token.split('.')
    i64 = tokens_b64[index]
    padded = i64 + '=' * (-len(i64) % 4)  # Pad with =; Weird Python % with -length
    token_decoded = urlsafe_b64decode(padded.encode("ascii"))
    token_dict = json_loads(token_decoded)
    return token_decoded, token_dict


def _decode_token(token):
    """
    Decode the token and return it as a JSON string and as a dict
    """
    return decode_token_chunk(token, 1)


def _dcf_call(full_url, user_id, mode='get', post_body=None, force_token=False, params_dict=None):
    """
    All the stuff around a DCF call that handles token management and refreshes.

    :raises TokenFailure:
    :raises InternalTokenError:
    :raises DCFCommFailure:
    :raises RefreshTokenExpired:
    """

    dcf_token = get_stored_dcf_token(user_id)

    expires_in = (dcf_token.expires_at - pytz.utc.localize(datetime.datetime.utcnow())).total_seconds()
    logger.info("[INFO] Token Expiration : {} seconds".format(expires_in))

    token_dict = {
        'access_token' : dcf_token.access_token,
        'refresh_token' : dcf_token.refresh_token,
        'token_type' : 'Bearer',
        'expires_in' : -100 if force_token else expires_in
    }

    def token_storage_for_user(my_token_dict):
        _access_token_storage(my_token_dict, user_id)

    client_id, client_secret  = get_secrets()

    extra_dict = {
        'client_id' : client_id,
        'client_secret': client_secret
    }

    dcf = OAuth2Session(client_id, token=token_dict, auto_refresh_url=DCF_TOKEN_URL,
                        auto_refresh_kwargs=extra_dict, token_updater=token_storage_for_user)
    extra_dict = None

    # Hoo boy! You *MUST* provide the client_id and client_secret in the call itself to insure an OAuth2Session token
    # refresh call uses HTTPBasicAuth!

    # We have seen an exception here (BAD REQUEST) if refresh token has e.g. been revoked and not dropped out of DB.
    # Also have seen this when requesting an unlink:
    # reply: 'HTTP/1.1 401 UNAUTHORIZED\r\n' after staging server is rolled??
    # "/home/vagrant/www/lib/oauthlib/oauth2/rfc6749/parameters.py"
    # MissingTokenError: (missing_token) Missing access token parameter.

    try:
        resp = dcf.request(mode, full_url, client_id=client_id,
                           client_secret=client_secret, data=post_body, params=params_dict)
    except (TokenFailure, RefreshTokenExpired) as e:
        # bubbles up from token_storage_for_user call
        logger.error("[ERROR] _dcf_call {} aborted: {}".format(full_url, str(e)))
        raise e
    except MissingTokenError as e:
        force_dcf_token_expiration(user_id)
        logger.warning("[INFO] MissingTokenError seen")
        logger.exception(e)
        raise TokenFailure()
    except InternalTokenError as e:
        # bubbles up from token_storage_for_user call
        logger.warning("Internal Token Exception")
        logger.exception(e)
        raise e
    except Exception as e:
        force_dcf_token_expiration(user_id)
        logger.warning("DCF Exception")
        logger.exception(e)
        raise DCFCommFailure()

    return resp


def get_secrets():
    """
    Keep hidden info hidden as much as possible
    """
    dcf_secrets = _read_dict(settings.DCF_CLIENT_SECRETS)
    client_id = dcf_secrets['DCF_CLIENT_ID']
    client_secret = dcf_secrets['DCF_CLIENT_SECRET']
    return client_id, client_secret


def _read_dict(my_file_name):
    """
    Keep hidden info hidden as much as possible
    """
    retval = {}
    with open(my_file_name, 'r') as f:
        for line in f:
            if '=' not in line:
                continue
            split_line = line.split('=')
            retval[split_line[0].strip()] = split_line[1].strip()
    return retval

def _access_token_storage(token_dict, cgc_uid):
    """
    This call just replaces the access key and user token part of the DCF record. Used when we use the
    refresh token to get a new access key.

    :raises TokenFailure:
    :raises InternalTokenError:
    :raises RefreshTokenExpired:
    """

    # This refers to the *access key* expiration (~20 minutes)
    if token_dict.has_key('expires_at'):
        expiration_time = pytz.utc.localize(datetime.datetime.utcfromtimestamp(token_dict['expires_at']))
    else:
        expiration_time = pytz.utc.localize(
            datetime.datetime.utcnow() + datetime.timedelta(seconds=token_dict["expires_in"]))
        logger.info("[INFO] Have to build an expiration time for token: {}".format(expiration_time))

    logger.info('[INFO] Access token storage. New token expires at {}'.format(str(expiration_time)))

    #
    # Right now (5/30/18) we only get full user info back during the token refresh call. So decode
    # it and stash it as well:
    #
    id_token_decoded, _ = _decode_token(token_dict['id_token'])

    try:
        dcf_token = get_stored_dcf_token(cgc_uid)
    except (TokenFailure, InternalTokenError, RefreshTokenExpired) as e:
        logger.error("[INFO] _access_token_storage aborted: {}".format(str(e)))
        raise e

    dcf_token.access_token = token_dict['access_token']
    dcf_token.user_token = id_token_decoded
    dcf_token.expires_at = expiration_time
    dcf_token.save()


def refresh_token_storage(token_dict, decoded_jwt, user_token, nih_username_from_dcf, dcf_uid, cgc_uid, google_id):
    """
    This is called when the user logs into DCF for the first time, whenever they need to get a new 30-day refresh
    token from DCF by logging in, or if they explicitly disconnect their NIH identity and need to reauthenticate
    to DCF again. It creates or refreshes the token in the database.
    """

    #
    # We need to extract out the expiration time buried in the refresh token. When the refresh token
    # expires (30 days) the user has to reauthenticate with DCF:
    #

    refresh_token = token_dict['refresh_token']
    refresh_tokens_b64 = refresh_token.split('.')
    i64 = refresh_tokens_b64[1]
    padded = i64 + '=' * (-len(i64) % 4)  # Pad with =; Weird Python % with -length
    refresh_token_decoded = urlsafe_b64decode(padded.encode("ascii"))
    refresh_token_dict = json_loads(refresh_token_decoded)

    # A refresh key:
    # {
    # "azp": "Client ID",
    # "jti": "hex string with dashes",
    # "aud": ["openid", "user", "data", "Client ID"],
    # "exp": 1529262310,
    # "iss": "https://The DCF server/user",
    # "iat": 1526670310,
    # "pur": "refresh",
    # "sub": "The users's DCF ID"
    # }

    dcf_expire_timestamp = refresh_token_dict['exp']

    #
    # For testing purposes ONLY, we want the refresh token to expire in two days, not in 30. So mess with the returned
    # value:
    #

<<<<<<< HEAD
    dcf_expire_timestamp -= (28 * 86400) # FIXME REMOVE THIS HACK AFTER TESTING
=======
    #dcf_expire_timestamp -= (28 * 86400) # ONLY USE THIS HACK FOR TESTING
>>>>>>> fc53fc55

    refresh_expire_time = pytz.utc.localize(datetime.datetime.utcfromtimestamp(dcf_expire_timestamp))

    # This refers to the *access key* expiration (~20 minutes)
    if token_dict.has_key('expires_at'):
        expiration_time = pytz.utc.localize(datetime.datetime.utcfromtimestamp(token_dict['expires_at']))
    else:
        expiration_time = pytz.utc.localize(
            datetime.datetime.utcnow() + datetime.timedelta(seconds=token_dict["expires_in"]))
        logger.info("[INFO] Have to build an expiration time for token: {}".format(expiration_time))

    logger.info('[INFO] Refresh token storage. New token expires at {}'.format(str(expiration_time)))

    # We previously made sure that the NIH name is going to be unique before we shove it into the table, calling
    # found_linking_problems(). Don't depend on the DB table constraint.

    # Note that (nih_username_lower, user_id) is enforced unique in the table:
    DCFToken.objects.update_or_create(user_id=cgc_uid,
                                      defaults={
                                          'dcf_user': dcf_uid,
                                          'nih_username': nih_username_from_dcf,
                                          'nih_username_lower': nih_username_from_dcf.lower(),
                                          'access_token': token_dict['access_token'],
                                          'refresh_token': token_dict['refresh_token'],
                                          'user_token': user_token,
                                          'decoded_jwt': json_dumps(decoded_jwt),
                                          'expires_at': expiration_time,
                                          'refresh_expires_at': refresh_expire_time,
                                          'google_id': google_id # May be none on create...
                                      })


def unlink_at_dcf(user_id, do_refresh):
    """
    There are only three places where we call DCF to do a Google unlink: 1) If they login via NIH and we get
    a token for the user that tells us they already are linked to a Google ID that does not match their ISB-CGC
    login ID. 2) We send them back to DCF to do the Google ID linking step and the callback informs us that they
    have logged in with the wrong (not ISB-CGC) Google ID, and 3) the user has chosen to fully disconnect, and
    dropping the Google ID is one step in the teardown flow. We NEVER enter a Google ID into the DCFToken
    table if it does not match their ISB-CCG ID.

    WARNING: DO NOT CALL this routine unless we have positive evidence returned from DCF that the user is
    linked. It is an error to tell DCF to unlink if the user is not actually linked. That said, we will
    log the discrepancy but not issue any error to the user.

    :raise TokenFailure:
    :raise InternalTokenError:
    :raise DCFCommFailure:
    :raise RefreshTokenExpired:

    """

    success = False
    throw_later = None

    #
    # Call DCF to drop the linkage. Note that this will immediately remove them from controlled access.
    #

    try:
        resp = _dcf_call(DCF_GOOGLE_URL, user_id, mode='delete')  # can raise TokenFailure, DCFCommFailure
    except (TokenFailure, InternalTokenError, RefreshTokenExpired, DCFCommFailure) as e:
        throw_later = e # hold off so we can try a refresh first...
    except Exception as e:
        logger.error("[ERROR] Attempt to contact DCF for Google ID unlink failed (user {})".format(user_id))
        raise e

    if resp:
        if resp.status_code == 404:
            # We are trying to unlink, and DCF thinks there is no link. *Silent* failure!
            logger.error("[ERROR] No linked Google account found for user {}".format(user_id))
            success = True
        elif resp.status_code == 400:
            delete_response = json_loads(resp.text)
            error = delete_response['error']
            message = delete_response['error_description']
            logger.error("[ERROR] Error returned in unlinking: {} : {}".format(error, message))
        elif resp.status_code == 200:
            success = True
        else:
            logger.error("[ERROR] Unexpected response from DCF: {}".format(resp.status_code))

    #
    # Per discussions with DCF, need to ask for a new token from DCF after doing the unlinking
    # since they care about the token info. Even if we had a failure, let's try to refresh:
    #

    if do_refresh:
        try:
            user_data_from_token(user_id, True)
        except (TokenFailure, InternalTokenError, RefreshTokenExpired, DCFCommFailure) as e:
            throw_later = throw_later if throw_later else e

    if throw_later:
        raise throw_later
    elif not success:
        raise DCFCommFailure()

    return


class GoogleLinkState:
    BOTH_NULL = 1
    DCF_NULL_CGC_NON_NULL = 2
    DCF_BAD_CGC_NULL = 3
    DCF_GOOD_CGC_NULL = 4
    MATCHING_BAD = 5
    MATCHING_OK = 6
    NON_MATCHING_DCF_BAD = 7
    NON_MATCHING_CGC_BAD = 8
    NON_MATCHING_ALL_BAD = 9


def compare_google_ids(dcf_version, cgc_version, user_email):
    """
    When we get new tokens from DCF, we want to sanity check if the Google IDs are in agreement.
    """

    if dcf_version != cgc_version:
        # Most likely possibility is that either DCF or us thinks the google ID is None and the other doesn't. Another
        # possibility is that DCF has another Google ID for the user that is not consistent with the
        # one we *want* them to be using. That case *should* have been caught when they first tried to link.
        #
        # If link IDs do not match, we need match ours to DCF, and flag the problem
        if dcf_version is None:
            google_match_state = GoogleLinkState.DCF_NULL_CGC_NON_NULL
        elif cgc_version is None:
            if dcf_version == user_email:
                google_match_state = GoogleLinkState.DCF_GOOD_CGC_NULL
            else:
                google_match_state = GoogleLinkState.DCF_BAD_CGC_NULL
        elif dcf_version == user_email:
            google_match_state = GoogleLinkState.NON_MATCHING_CGC_BAD  # Cannot happen
        elif cgc_version == user_email:
            google_match_state = GoogleLinkState.NON_MATCHING_DCF_BAD
        else:
            google_match_state = GoogleLinkState.NON_MATCHING_ALL_BAD  # Cannot happen
    # Next three cases handle matching GoogleIDs:
    elif dcf_version is None:
        google_match_state = GoogleLinkState.BOTH_NULL
    elif dcf_version == user_email:
        google_match_state = GoogleLinkState.MATCHING_OK
    elif dcf_version != user_email:
        google_match_state = GoogleLinkState.MATCHING_BAD  # Cannot happen

    return google_match_state
<|MERGE_RESOLUTION|>--- conflicted
+++ resolved
@@ -143,12 +143,8 @@
     retval = []
 
     try:
-<<<<<<< HEAD
-        full_url = '{0}{1}'.format(DCF_GOOGLE_SA_URL, proj)
-=======
         full_url = '{0}?google_project_ids={1}'.format(DCF_GOOGLE_SA_URL, proj)
         logger.info("[INFO] Calling DCF URL {}".format(full_url))
->>>>>>> fc53fc55
         resp = _dcf_call(full_url, user_id, mode='get')
     except (TokenFailure, InternalTokenError, RefreshTokenExpired, DCFCommFailure) as e:
         logger.error("[ERROR] Attempt to contact DCF for SA information (user {})".format(user_id))
@@ -158,35 +154,23 @@
         raise e
 
     messages = None
-<<<<<<< HEAD
-    response_dict = json_loads(resp.text)
-    if resp.status_code == 200:
-=======
     if resp.status_code == 200:
         response_dict = json_loads(resp.text)
->>>>>>> fc53fc55
         sa_list = response_dict['service_accounts']
         for sa in sa_list:
             ret_entry = {
                 'gcp_id': sa['google_project_id'],
                 'sa_dataset_ids': sa['project_access'],
-<<<<<<< HEAD
-                'sa_id': sa['service_account_email'],
-=======
                 'sa_name': sa['service_account_email'],
->>>>>>> fc53fc55
                 'sa_exp': sa['project_access_exp']
             }
             retval.append(ret_entry)
     elif resp.status_code == 403:
         messages = ["User is not a member of Google project {}".format(proj)]
-<<<<<<< HEAD
-=======
     elif resp.status_code == 401: # Have seen this when the google sa scope was not requested in key
         messages = ["User does not have permissions for this operation on Google project {}".format(proj)]
     elif resp.status_code == 400: # If they don't like the request, say it was empty:
         logger.info("[INFO] DCF response of 400 for URL {}".format(full_url))
->>>>>>> fc53fc55
     else:
         messages = ["Unexpected response from Data Commons: {}".format(resp.status_code)]
 
@@ -199,11 +183,7 @@
     """
     try:
         proj_string = ','.join(proj_list)
-<<<<<<< HEAD
-        full_url = '{0}{1}'.format(DCF_GOOGLE_SA_URL, proj_string)
-=======
         full_url = '{0}?google_project_ids={1}'.format(DCF_GOOGLE_SA_URL, proj_string)
->>>>>>> fc53fc55
         resp = _dcf_call(full_url, user_id, mode='get')
     except (TokenFailure, InternalTokenError, RefreshTokenExpired, DCFCommFailure) as e:
         logger.error("[ERROR] Attempt to contact DCF for SA information (user {})".format(user_id))
@@ -221,11 +201,7 @@
             ret_entry = {
                 'gcp_id': sa['google_project_id'],
                 'sa_dataset_ids': sa['project_access'],
-<<<<<<< HEAD
-                'sa_id': sa['service_account_email'],
-=======
                 'sa_name': sa['service_account_email'],
->>>>>>> fc53fc55
                 'sa_exp': sa['project_access_exp']
             }
             retval[sa['service_account_email']] = ret_entry
@@ -237,10 +213,6 @@
     return retval, messages
 
 
-<<<<<<< HEAD
-
-=======
->>>>>>> fc53fc55
 def verify_sa_at_dcf(user_id, gcp_id, service_account_id, datasets):
     """
     :raise TokenFailure:
@@ -268,21 +240,12 @@
         logger.error("[ERROR] Attempt to contact DCF for SA verification failed (user {})".format(user_id))
         raise e
 
-<<<<<<< HEAD
-    messages = None
-=======
     messages = []
->>>>>>> fc53fc55
 
     if resp:
         logger.info("[INFO] DCF SA verification response code was {} with body: {} ".format(resp.status_code, resp.text))
         response_dict = json_loads(resp.text)
         if resp.status_code == 200:
-<<<<<<< HEAD
-            success = response_dict['success']
-            if not success:
-                logger.error("[ERROR] Inconsistent success response from DCF! Code: {} Text: {}".format(resp.status_code, success))
-=======
             messages = []
             success = response_dict['success']
             if not success:
@@ -363,7 +326,6 @@
                 logger.error("[ERROR] Inconsistent success response from DCF! Code: {} Text: {}".format(resp.status_code, success))
             else:
                 messages.append("Service account {}: was verified".format(service_account_id))
->>>>>>> fc53fc55
         elif resp.status_code == 400:
             messages = []
             error_info = response_dict['errors']
@@ -393,11 +355,8 @@
                                                                        project['error_description']))
         else:
             logger.error("[ERROR] Unexpected response from DCF: {}".format(resp.status_code))
-<<<<<<< HEAD
-=======
     else:
         logger.error("[ERROR] No response from DCF for registration")
->>>>>>> fc53fc55
 
     return messages
 
@@ -1033,11 +992,7 @@
     # value:
     #
 
-<<<<<<< HEAD
-    dcf_expire_timestamp -= (28 * 86400) # FIXME REMOVE THIS HACK AFTER TESTING
-=======
     #dcf_expire_timestamp -= (28 * 86400) # ONLY USE THIS HACK FOR TESTING
->>>>>>> fc53fc55
 
     refresh_expire_time = pytz.utc.localize(datetime.datetime.utcfromtimestamp(dcf_expire_timestamp))
 
