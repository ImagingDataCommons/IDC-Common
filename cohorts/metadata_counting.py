"""

Copyright 2017, Institute for Systems Biology

Licensed under the Apache License, Version 2.0 (the "License");
you may not use this file except in compliance with the License.
You may obtain a copy of the License at

   http://www.apache.org/licenses/LICENSE-2.0how to c

Unless required by applicable law or agreed to in writing, software
distributed under the License is distributed on an "AS IS" BASIS,
WITHOUT WARRANTIES OR CONDITIONS OF ANY KIND, either express or implied.
See the License for the specific language governing permissions and
limitations under the License.

"""

import traceback
import time
import copy
from time import sleep

import django
import re
from metadata_helpers import *
from projects.models import Program, Project, User_Data_Tables, Public_Metadata_Tables
from google_helpers.bigquery.service import authorize_credentials_with_Google
from google_helpers.bigquery.cohort_support import BigQuerySupport
from django.core.exceptions import ObjectDoesNotExist, MultipleObjectsReturned

BQ_ATTEMPT_MAX = 10

TCGA_PROJECT_SET = fetch_isbcgc_project_set()

debug = settings.DEBUG # RO global for this file

MAX_FILE_LIST_ENTRIES = settings.MAX_FILE_LIST_REQUEST
MAX_SEL_FILES = settings.MAX_FILES_IGV
BQ_SERVICE = None

logger = logging.getLogger('main_logger')

USER_DATA_ON = settings.USER_DATA_ON
BIG_QUERY_API_URL = settings.BASE_API_URL + '/_ah/api/bq_api/v1'
COHORT_API = settings.BASE_API_URL + '/_ah/api/cohort_api/v1'
METADATA_API = settings.BASE_API_URL + '/_ah/api/meta_api/'

'''------------------------------------- Begin metadata counting methods -------------------------------------'''
# Tally counts for metadata filters of user-uploaded programs
def count_user_metadata(user, inc_filters=None, cohort_id=None):

    db = get_sql_connection()

    db.autocommit(True)

    cursor = None

    user_data_counts = {
        'program': {'id': 'user_program', 'displ_name': 'User Program', 'name': 'user_program', 'values': [], },
        'project': {'id': 'user_project', 'name': 'user_project', 'displ_name': 'User Project', 'values': [], },
        'total': 0,
        'cases': 0,
    }
    # To simplify project counting
    project_counts = {}

    for program in Program.get_user_programs(user):
        # Supports #2018 for the user data case:
        fully_qual = ("USER_PROGRAM-" + str(program.id)).upper()
        user_data_counts['program']['values'].append({'id': program.id, 'value': program.id, 'full_id': fully_qual, 'displ_name': program.name, 'name': program.name, 'count': 0, 'program': program.id,})
        project_counts[program.id] = 0

    for project in Project.get_user_projects(user):

        project_ms_table = None

        for tables in User_Data_Tables.objects.filter(project_id=project.id):
            if 'user_' not in tables.metadata_samples_table:
                logger.warn('[WARNING] User project metadata_samples table may have a malformed name: '
                    +(tables.metadata_samples_table.__str__() if tables.metadata_samples_table is not None else 'None')
                    + ' for project '+str(project.id)+'; skipping')
            else:
                project_ms_table = tables.metadata_samples_table
                # Do not include projects that are low level data
                datatype_query = ("SELECT data_type from %s where project_id=" % tables.metadata_data_table) + '%s'
                cursor = db.cursor()
                cursor.execute(datatype_query, (project.id,))
                for row in cursor.fetchall():
                    if row[0] == 'low_level':
                        project_ms_table = None

        if project_ms_table is not None:
            # Supports #2018 for the user data case:
            fully_qual = ("USER_PROJECT-" + str(project.id)).upper()
            user_data_counts['project']['values'].append({'id': project.id,
                                                          'value': project.id,
                                                          'full_id': fully_qual,
                                                          'name': project.name,
                                                          'count': 0,
                                                          'metadata_samples': project_ms_table,
                                                          'program': project.program.id,
                                                          'displ_name': project.name,})

        project_count_query_str = "SELECT COUNT(DISTINCT sample_barcode) AS count FROM %s"
        case_count_query_str = "SELECT COUNT(DISTINCT case_barcode) AS count FROM %s"

        # If there's a cohort_id, the count is actually done against a filtered cohort_samples set instead of the project table
        if cohort_id is not None:
            project_count_query_str = "SELECT COUNT(DISTINCT sample_barcode) FROM cohorts_samples WHERE cohort_id = %s AND project_id = %s"
            case_count_query_str = "SELECT COUNT(DISTINCT case_barcode) FROM cohorts_samples WHERE cohort_id = %s AND project_id = %s"

    try:
        cursor = db.cursor()

        query_params = None

        # Project counts
        for project in user_data_counts['project']['values']:
            project_incl = False
            program_incl = False

            if inc_filters is None or 'user_program' not in inc_filters or project['program'] in inc_filters['user_program']:
                project_incl = True
                if cohort_id is not None:
                    query_params = (cohort_id,project['id'],)
                    cursor.execute(project_count_query_str, query_params)
                else:
                    query_params = None
                    cursor.execute(project_count_query_str % project['metadata_samples'])

                result = cursor.fetchall()[0][0]
                if result is None:
                    project['count'] = 0
                else:
                    project['count'] = int(result)

            if inc_filters is None or 'user_project' not in inc_filters or project['id'] in inc_filters['user_project']:
                program_incl = True
                project_counts[project['program']] += project['count']

            if project_incl and program_incl:
                user_data_counts['total'] += project['count']

                if query_params is None:
                    cursor.execute(case_count_query_str % project['metadata_samples'])
                else:
                    cursor.execute(case_count_query_str, query_params)

                result = cursor.fetchall()[0][0]
                if result is None:
                    user_data_counts['cases'] += 0
                else:
                    user_data_counts['cases'] += int(result)

        # Program counts
        for program in user_data_counts['program']['values']:
            program['count'] = project_counts[int(program['id'])]

        return user_data_counts

    except (Exception) as e:
        logger.error(traceback.format_exc())
    finally:
        if cursor: cursor.close()
        if db and db.open: db.close()


def count_public_data_type(user, data_query, inc_filters, program_list, filter_format=False, build='HG19', type=None):
    db = None
    cursor = None

    counts = {}

    QUERY_BASE = """
        SELECT {attr}, COUNT(*) AS count
        FROM ({data_query_clause}) AS qc
        WHERE TRUE {where_clause}
        GROUP BY {attr};
    """
    filter_clauses = {}
    try:

        db = get_sql_connection()
        cursor = db.cursor()

        metadata_data_attr = fetch_build_data_attr(build, type)

        case_barcode = None

        # Pull out the case barcode filter, if there is one
        if 'case_barcode' in inc_filters:
            case_barcode = inc_filters['case_barcode']
            del inc_filters['case_barcode']

        case_barcode_condition = '' if not case_barcode else "AND LOWER(cs.case_barcode) like %s"

        # Make our where clauses
        for filter in inc_filters:
            for prog in program_list:
                if not validate_filter_key(filter, prog.id, build):
                    raise Exception("Filters must be in valid JSON format and conform to metadata_data columns.")
            filter_clauses[filter] = {'where_clause': None, 'parameters': None}

            subfilter = {}
            subfilter[filter] = inc_filters[filter]

            built_clause = build_where_clause(subfilter, for_files=True)
            filter_clauses[filter]['where_clause'] = built_clause['query_str']
            filter_clauses[filter]['parameters'] = built_clause['value_tuple']

        for attr in metadata_data_attr:
            paramter_tuple = ()
            counts[attr] = {x: 0 for x in metadata_data_attr[attr]['values']}
            where_clause = ""
            if case_barcode:
                paramter_tuple += (case_barcode, )
            filter_clause = ') AND ('.join([filter_clauses[x]['where_clause'] for x in filter_clauses if x != attr or (filter_format and attr == 'data_format')])
            if len(filter_clause):
                where_clause = "AND ( {} )".format(filter_clause)
<<<<<<< HEAD
            paramter_tuple = tuple(y for x in filter_clauses for y in filter_clauses[x]['parameters'] if
                                   x != attr or (filter_format and attr == 'data_format'))
            if case_barcode:
                paramter_tuple += (case_barcode, )
            query = QUERY_BASE.format(data_query_clause=data_query, where_clause=where_clause, attr=attr, case_barcode_condition=case_barcode_condition)
            cursor.execute(query, paramter_tuple)
            results = cursor.fetchall()
=======
            paramter_tuple += tuple(y for x in filter_clauses for y in filter_clauses[x]['parameters'] if
                                   x != attr or (filter_format and attr == 'data_format'))

            query = QUERY_BASE.format(data_query_clause=data_query, where_clause=where_clause, attr=attr, case_barcode_condition=case_barcode_condition)
            if type == 'dicom':
                results = BigQuerySupport.execute_query_and_fetch_results(query)
            else:
                cursor.execute(query, paramter_tuple)
                results = cursor.fetchall()
>>>>>>> 32ab149b
            for row in results:
                val = "None" if not row[0] else row[0]
                cnt = row[1]
                counts[attr][val] = cnt
        return counts

    except Exception as e:
        logger.error('[ERROR] Exception while counting metadata data attributes:')
        logger.exception(e)
    finally:
        if cursor: cursor.close()
        if db and db.open: db.close()


# Tally counts for metadata filters of public programs
def count_public_metadata(user, cohort_id=None, inc_filters=None, program_id=None, build='HG19', comb_mut_filters='OR'):
    comb_mut_filters = comb_mut_filters.upper()

    counts_and_total = {
        'counts': [],
        'data_counts': [],
        'data_avail_items': []
    }

    mutation_filters = None
    data_type_where_clause = None
    filters = {}
    data_type_filters = {}

    cohort_query = """
        SELECT sample_barcode cs_sample_barcode
        FROM cohorts_samples
        WHERE cohort_id = %s
    """

    data_avail_sample_query = """
        SELECT DISTINCT sample_barcode da_sample_barcode
        FROM %s
    """

    # returns an object or None
    program_tables = Public_Metadata_Tables.objects.filter(program_id=program_id).first()

    base_table = program_tables.samples_table
    data_avail_table = program_tables.sample_data_availability_table
    data_type_table = program_tables.sample_data_type_availability_table

    # Fetch the possible value set of all non-continuous attr columns
    # (also fetches the display strings for all attributes and values which have them)
    metadata_attr_values = fetch_metadata_value_set(program_id)

    # Fetch the possible value set of all data types
    metadata_data_type_values = fetch_program_data_types(program_id)

    # Divide our filters into 'mutation' and 'non-mutation' sets
    for key in inc_filters:
        if 'MUT:' in key:
            if not mutation_filters:
                mutation_filters = {}
            mutation_filters[key] = inc_filters[key]['values']
        elif 'data_type' in key:
            data_type_filters[key.split(':')[-1]] = inc_filters[key]
        else:
            filters[key.split(':')[-1]] = inc_filters[key]

    data_avail_sample_subquery = None

    if len(data_type_filters) > 0:
        data_type_where_clause = build_where_clause(data_type_filters)
        data_avail_sample_subquery = (data_avail_sample_query % data_avail_table) + ' WHERE '+data_type_where_clause['query_str']

    db = None
    cursor = None

    try:
        params_tuple = ()
        counts = {}
        data_counts = {}
        data_avail_items = []

        db = get_sql_connection()
        db.autocommit(True)
        cursor = db.cursor()

        # We need to perform 2 sets of queries: one with each filter excluded from the others, against the full
        # metadata_samples/cohort JOIN, and one where all filters are applied to create a temporary table, and
        # attributes *outside* that set are counted

        unfiltered_attr = []
        exclusionary_filter = {}
        where_clause = None

        for attr in metadata_attr_values:
            if attr not in filters:
                unfiltered_attr.append(attr)

        # construct the WHERE clauses needed
        if len(filters) > 0:
            filter_copy = copy.deepcopy(filters)
            where_clause = build_where_clause(filter_copy, program=program_id)
            for filter_key in filters:
                filter_copy = copy.deepcopy(filters)
                del filter_copy[filter_key]

                if len(filter_copy) <= 0:
                    ex_where_clause = {'query_str': None, 'value_tuple': None}
                else:
                    ex_where_clause = build_where_clause(filter_copy, program=program_id)

                exclusionary_filter[filter_key] = ex_where_clause

        filter_table = None
        tmp_mut_table = None
        tmp_filter_table = None

        # If there is a mutation filter, make a temporary table from the sample barcodes that this query
        # returns
        if mutation_filters:
            build_queries = {}

            # Split the filters into 'not any' and 'all other filters'
            for mut_filt in mutation_filters:
                build = mut_filt.split(':')[1]

                if build not in build_queries:
                    build_queries[build] = {
                        'raw_filters': {},
                        'filter_str_params': [],
                        'queries': [],
                        'not_any': None
                    }

                if 'NOT:' in mut_filt and 'category' in mut_filt and 'any' in mutation_filters[mut_filt]:
                    if not build_queries[build]['not_any']:
                        build_queries[build]['not_any'] = {}
                    build_queries[build]['not_any'][mut_filt] = mutation_filters[mut_filt]
                else:
                    build_queries[build]['raw_filters'][mut_filt] = mutation_filters[mut_filt]

            # If the combination is with AND, further split the 'not-not-any' filters, because they must be
            # queried separately and JOIN'd. OR is done with UNION DISINCT and all of one build can go into
            # a single query.
            for build in build_queries:
                if comb_mut_filters == 'AND':
                    filter_num = 0
                    for filter in build_queries[build]['raw_filters']:
                        # Individual selection filters need to be broken out if we're ANDing
                        if ':specific' in filter:
                            for indiv_selex in build_queries[build]['raw_filters'][filter]:
                                this_filter = {}
                                this_filter[filter] = [indiv_selex,]
                                build_queries[build]['filter_str_params'].append(BigQuerySupport.build_bq_filter_and_params(
                                    this_filter, comb_mut_filters, build + '_{}'.format(str(filter_num))
                                ))
                                filter_num += 1
                        else:
                            this_filter = {}
                            this_filter[filter] = build_queries[build]['raw_filters'][filter]
                            build_queries[build]['filter_str_params'].append(BigQuerySupport.build_bq_filter_and_params(
                                this_filter, comb_mut_filters, build+'_{}'.format(str(filter_num))
                            ))
                            filter_num += 1
                elif comb_mut_filters == 'OR':
                    if len(build_queries[build]['raw_filters']):
                        build_queries[build]['filter_str_params'].append(BigQuerySupport.build_bq_filter_and_params(
                            build_queries[build]['raw_filters'], comb_mut_filters, build
                        ))

            # Create the queries and their parameters
            for build in build_queries:
                bq_table_info = BQ_MOLECULAR_ATTR_TABLES[Program.objects.get(id=program_id).name][build]
                sample_barcode_col = bq_table_info['sample_barcode_col']
                bq_dataset = bq_table_info['dataset']
                bq_table = bq_table_info['table']
                bq_data_project_id = settings.BIGQUERY_DATA_PROJECT_NAME

                # Build the query for any filter which *isn't* a not-any query.
                query_template = \
                    ("SELECT {barcode_col}"
                     " FROM `{data_project_id}.{dataset_name}.{table_name}`"
                     " WHERE {where_clause}"
                     " GROUP BY {barcode_col} ")

                for filter_str_param in build_queries[build]['filter_str_params']:
                    build_queries[build]['queries'].append(
                        query_template.format(dataset_name=bq_dataset, data_project_id=bq_data_project_id,
                                              table_name=bq_table, barcode_col=sample_barcode_col,
                                              where_clause=filter_str_param['filter_string']))

                # Here we build not-any queries
                if build_queries[build]['not_any']:
                    query_template = """
                        SELECT {barcode_col}
                        FROM `{data_project_id}.{dataset_name}.{table_name}`
                        WHERE {barcode_col} NOT IN (
                          SELECT {barcode_col}
                          FROM `{data_project_id}.{dataset_name}.{table_name}`
                          WHERE {where_clause}
                          GROUP BY {barcode_col})
                        GROUP BY {barcode_col}
                    """

                    any_count = 0
                    for not_any in build_queries[build]['not_any']:
                        filter = not_any.replace("NOT:", "")
                        any_filter = {}
                        any_filter[filter] = build_queries[build]['not_any'][not_any]
                        any_filter_str_param = BigQuerySupport.build_bq_filter_and_params(
                            any_filter,param_suffix=build+'_any_{}'.format(any_count)
                        )

                        build_queries[build]['filter_str_params'].append(any_filter_str_param)

                        any_count += 1

                        build_queries[build]['queries'].append(query_template.format(
                            dataset_name=bq_dataset, data_project_id=bq_data_project_id, table_name=bq_table,
                            barcode_col=sample_barcode_col, where_clause=any_filter_str_param['filter_string']))

            query = None
            # Collect the queries for chaining below with UNION or JOIN
            queries = [q for build in build_queries for q in build_queries[build]['queries']]
            # Because our parameters are uniquely named, they can be combined into a single list
            params = [z for build in build_queries for y in build_queries[build]['filter_str_params'] for z in y['parameters']]

            if len(queries) > 1:
                if comb_mut_filters == 'OR':
                    query = """ UNION DISTINCT """.join(queries)
                else:
                    query_template = """
                        SELECT q0.sample_barcode_tumor
                        FROM ({query1}) q0
                        {join_clauses}
                    """

                    join_template = """
                        JOIN ({query}) q{ct}
                        ON q{ct}.sample_barcode_tumor = q0.sample_barcode_tumor
                    """

                    joins = []

                    for i,val in enumerate(queries[1:]):
                        joins.append(join_template.format(query=val, ct=str(i+1)))

                    query = query_template.format(query1=queries[0], join_clauses=" ".join(joins))
            else:
                query = queries[0]

            barcodes = []

            start = time.time()
            results = BigQuerySupport.execute_query_and_fetch_results(query, params)
            stop = time.time()

            logger.debug('[BENCHMARKING] Time to query BQ for mutation data: '+(stop - start).__str__())

            if len(results) > 0:
                for barcode in results:
                    barcodes.append(str(barcode['f'][0]['v']))

            else:
                logger.info("Mutation filter result was empty!")
                # Put in one 'not found' entry to zero out the rest of the queries
                barcodes = ['NONE_FOUND', ]

            tmp_mut_table = 'bq_res_table_' + str(user.id) + "_" + make_id(6)

            make_tmp_mut_table_str = """
                CREATE TEMPORARY TABLE %s (
                  tumor_sample_id VARCHAR(100)
               );
            """ % tmp_mut_table

            cursor.execute(make_tmp_mut_table_str)

            insert_tmp_table_str = """
                INSERT INTO %s (tumor_sample_id) VALUES
            """ % tmp_mut_table

            param_vals = ()
            first = True

            for barcode in barcodes:
                param_vals += (barcode,)
                if first:
                    insert_tmp_table_str += '(%s)'
                    first = False
                else:
                    insert_tmp_table_str += ',(%s)'

            insert_tmp_table_str += ';'

            cursor.execute(insert_tmp_table_str, param_vals)
            db.commit()

        start = time.time()

        # If there are filters, create a temporary table filtered off the base table
        if len(filters) > 0:
            tmp_filter_table = "filtered_samples_tmp_" + user.id.__str__() + "_" + make_id(6)
            filter_table = tmp_filter_table

            make_tmp_table_str = """
              CREATE TEMPORARY TABLE %s
              (INDEX (sample_barcode))
              SELECT ms.*
              FROM %s ms
            """ % (tmp_filter_table, base_table,)

            if len(data_type_filters) > 0:
                make_tmp_table_str += (' JOIN (%s) da ON da.da_sample_barcode = ms.sample_barcode ' % data_avail_sample_subquery)
                params_tuple += data_type_where_clause['value_tuple']

            if tmp_mut_table:
                make_tmp_table_str += (' JOIN %s sc ON sc.tumor_sample_id = ms.sample_barcode' % tmp_mut_table)

            if cohort_id:
                make_tmp_table_str += (' JOIN (%s) cs ON cs.cs_sample_barcode = ms.sample_barcode' % cohort_query)
                params_tuple += (cohort_id,)

            make_tmp_table_str += ' WHERE %s ' % where_clause['query_str'] + ';'
            params_tuple += where_clause['value_tuple']

            cursor.execute(make_tmp_table_str, params_tuple)

        elif tmp_mut_table:
            tmp_filter_table = "filtered_samples_tmp_" + user.id.__str__() + "_" + make_id(6)
            filter_table = tmp_filter_table

            make_tmp_table_str = """
                CREATE TEMPORARY TABLE %s
                (INDEX (sample_barcode))
                SELECT ms.*
                FROM %s ms
                JOIN %s sc ON sc.tumor_sample_id = ms.sample_barcode
            """ % (tmp_filter_table, base_table, tmp_mut_table,)

            if len(data_type_filters) > 0:
                make_tmp_table_str += (' JOIN (%s) da ON da.da_sample_barcode = ms.sample_barcode' % data_avail_sample_subquery)
                params_tuple += data_type_where_clause['value_tuple']

            if cohort_id:
                make_tmp_table_str += (' JOIN (%s) cs ON cs.cs_sample_barcode = ms.sample_barcode' % cohort_query)
                params_tuple += (cohort_id,)

            make_tmp_table_str += ';'

            if len(params_tuple) > 0:
                cursor.execute(make_tmp_table_str, params_tuple)
            else:
                cursor.execute(make_tmp_table_str)
        else:
            # base table and filter table are equivalent
            filter_table = base_table


        stop = time.time()

        logger.debug('[BENCHMARKING] Time to create temporary filter/cohort tables in count_metadata: '+(stop - start).__str__())

        count_query_set = []

        for col_name in metadata_attr_values:
            if col_name in unfiltered_attr:
                count_params = ()
                count_query = 'SELECT DISTINCT %s, COUNT(DISTINCT sample_barcode) as count FROM %s' % (col_name, filter_table,)
                if filter_table == base_table:
                    if cohort_id and program_id:
                        count_query += (' JOIN (%s) cs ON cs_sample_barcode = sample_barcode' % cohort_query)
                        count_params += (cohort_id,)
                    if len(data_type_filters) > 0:
                        count_query += (' JOIN (%s) da ON da.da_sample_barcode = sample_barcode' % data_avail_sample_subquery)
                        count_params += data_type_where_clause['value_tuple']

                count_query += ' GROUP BY %s;' % col_name

                count_query_set.append({'query_str': count_query, 'params': None if len(count_params)<=0 else count_params, })
            else:
                subquery = base_table
                excl_params_tuple = ()

                if tmp_mut_table:
                    subquery += (' JOIN %s ON tumor_sample_id = sample_barcode ' % tmp_mut_table)

                if cohort_id:
                    subquery += (' JOIN (%s) cs ON cs_sample_barcode = sample_barcode' % cohort_query)
                    excl_params_tuple += (cohort_id,)

                if len(data_type_filters) > 0:
                    subquery += (' JOIN (%s) da ON da_sample_barcode = sample_barcode' % data_avail_sample_subquery)
                    excl_params_tuple += data_type_where_clause['value_tuple']

                if exclusionary_filter[col_name]['query_str']:
                    subquery += ' WHERE ' + exclusionary_filter[col_name]['query_str']
                    excl_params_tuple += exclusionary_filter[col_name]['value_tuple']

                count_query_set.append({'query_str':("""
                    SELECT DISTINCT %s, COUNT(DISTINCT sample_barcode) as count FROM %s GROUP BY %s
                  """) % (col_name, subquery, col_name,),
                'params': excl_params_tuple})

        start = time.time()
        for query in count_query_set:
            if 'params' in query and query['params'] is not None:
                cursor.execute(query['query_str'], query['params'])
            else:
                cursor.execute(query['query_str'])

            colset = cursor.description
            col_headers = []
            if colset is not None:
                col_headers = [i[0] for i in cursor.description]
            if not col_headers[0] in counts:
                # If this is a categorical attribute, fetch its list of possible values (so we can know what didn't come
                # back in the query)
                values = { k: 0 for k in metadata_attr_values[col_headers[0]]['values'].keys() } if metadata_attr_values[col_headers[0]]['type'] == 'C' else {}
                counts[col_headers[0]] = {
                    'counts': values,
                    'total': 0,
                }
            for row in cursor.fetchall():
                counts[col_headers[0]]['counts'][str(row[0])] = int(row[1])
                counts[col_headers[0]]['total'] += int(row[1])

        # Query the data type counts
        if len(metadata_data_type_values.keys()) > 0:
            data_avail_query = None
            params = ()
            # If no proper filter table was built, or, it was but without data filters, we can use the 'filter table'
            if (len(filters) <= 0 and not mutation_filters) or len(data_type_filters) <= 0:

                cohort_join = ''

                if cohort_id and program_id and base_table == filter_table:
                    cohort_join = (' JOIN (%s) cs ON cs_sample_barcode = ms.sample_barcode' % cohort_query)
                    params += (cohort_id,)

                count_query = """
                    SELECT DISTINCT da.metadata_data_type_availability_id data_type, dt.isb_label, COUNT(DISTINCT ms.sample_barcode) count
                    FROM %s ms
                    JOIN %s da ON da.sample_barcode = ms.sample_barcode
                    JOIN %s dt ON dt.metadata_data_type_availability_id = da.metadata_data_type_availability_id
                    %s
                    GROUP BY data_type;
                """ % (filter_table, data_avail_table, data_type_table, cohort_join)

                data_avail_query = """
                    SELECT DISTINCT ms.sample_barcode, GROUP_CONCAT(CONCAT(dt.isb_label,'; ',COALESCE(dt.genomic_build,'Avail.')))
                    FROM %s ms
                    JOIN %s da ON da.sample_barcode = ms.sample_barcode
                    JOIN %s dt ON dt.metadata_data_type_availability_id = da.metadata_data_type_availability_id
                    %s
                    GROUP BY ms.sample_barcode;
                """ % (filter_table, data_avail_table, data_type_table, cohort_join)

                if len(params) <= 0:
                    cursor.execute(count_query)
                else:
                    cursor.execute(count_query,params)
            # otherwise, we have to use the base table, or we'll be ANDing our data types
            else:
                no_dt_filter_stmt = """
                    SELECT DISTINCT da.metadata_data_type_availability_id data_type, dt.isb_label, COUNT(DISTINCT ms.sample_barcode) count
                    FROM %s ms
                    JOIN %s da ON da.sample_barcode = ms.sample_barcode
                    JOIN %s dt ON dt.metadata_data_type_availability_id = da.metadata_data_type_availability_id
                """ % (base_table, data_avail_table, data_type_table,)

                data_avail_query = """
                    SELECT DISTINCT ms.sample_barcode, GROUP_CONCAT(CONCAT(dt.isb_label,'; ',COALESCE(dt.genomic_build,'Avail.')))
                    FROM %s ms
                    JOIN %s da ON da.sample_barcode = ms.sample_barcode
                    JOIN %s dt ON dt.metadata_data_type_availability_id = da.metadata_data_type_availability_id
                """ % (base_table, data_avail_table, data_type_table,)

                # Cohorts are baked into the mutation table, so we only need to add the cohort suubquery in if there
                # isn't a mutation table
                if tmp_mut_table:
                    no_dt_filter_stmt += (' JOIN %s sc ON sc.tumor_sample_id = ms.sample_barcode' % tmp_mut_table)
                    data_avail_query += (' JOIN %s sc ON sc.tumor_sample_id = ms.sample_barcode' % tmp_mut_table)
                elif cohort_id:
                    no_dt_filter_stmt += (' JOIN (%s) cs ON cs.cs_sample_barcode = ms.sample_barcode' % cohort_query)
                    data_avail_query += (' JOIN (%s) cs ON cs.cs_sample_barcode = ms.sample_barcode' % cohort_query)
                    params += (cohort_id,)

                if len(filters) > 0:
                    no_dt_filter_stmt += (' WHERE %s ' % where_clause['query_str'])
                    data_avail_query += (' WHERE %s ' % where_clause['query_str'])
                    params += where_clause['value_tuple']

                no_dt_filter_stmt += ' GROUP BY data_type;'
                data_avail_query += ' GROUP BY ms.sample_barcode;'

                if len(params) > 0:
                    cursor.execute(no_dt_filter_stmt, params)
                else:
                    cursor.execute(no_dt_filter_stmt)

            for row in cursor.fetchall():
                if not row[1] in data_counts:
                    values = {int(k): 0 for k in metadata_data_type_values[row[1]]['values'].keys()}
                    data_counts[row[1]] = {
                        'counts': values,
                        'total': 0,
                    }
                data_counts[row[1]]['counts'][int(row[0])] = int(row[2])
                data_counts[row[1]]['total'] += int(row[2])

            # Make sure GROUP_CONCAT has enough space--it can get big
            cursor.execute("""
                SET SESSION group_concat_max_len = 1000000;
            """)

            if len(params) > 0:
                cursor.execute(data_avail_query, params)
            else:
                cursor.execute(data_avail_query)

            sample_data_set = {}
            for row in cursor.fetchall():
                data_types = row[1].split(',')
                item = {}
                for type_build in data_types:
                    type = type_build.split('; ')[0]
                    build = type_build.split('; ')[1]
                    if type in METADATA_DATA_AVAIL_PLOT_MAP:
                        if METADATA_DATA_AVAIL_PLOT_MAP[type] not in item:
                            item[METADATA_DATA_AVAIL_PLOT_MAP[type]] = {}
                            item[METADATA_DATA_AVAIL_PLOT_MAP[type]][type] = [build, ]
                        elif type not in item[METADATA_DATA_AVAIL_PLOT_MAP[type]]:
                            item[METADATA_DATA_AVAIL_PLOT_MAP[type]][type] = [build, ]
                        elif build not in item[METADATA_DATA_AVAIL_PLOT_MAP[type]][type]:
                            item[METADATA_DATA_AVAIL_PLOT_MAP[type]][type].append(build)
                for type in METADATA_DATA_AVAIL_PLOT_MAP.values():
                    if type not in item:
                        item[type] = 'None'

                data_avail_items.append(item)

        for item in data_avail_items:
            for type in item:
                if item[type] == 'None':
                    continue
                avail_set = item[type]
                item[type] = ''
                for subtype in avail_set:
                    item[type] += ((subtype + ': ') + ', '.join(avail_set[subtype]) + '; ')
                item[type] = item[type][:-2]

        stop = time.time()
        logger.debug('[BENCHMARKING] Time to query filter count set in metadata_counts:'+(stop - start).__str__())

        # query sample and case counts
        count_query = 'SELECT COUNT(DISTINCT %s) FROM %s'
        sample_count_query = count_query % ('sample_barcode', filter_table,)
        case_count_query = count_query % ('case_barcode', filter_table,)

        count_params = ()

        # If no filter table was built, we need to add cohorts and data type filters
        if len(filters) <= 0 and not mutation_filters:
            if len(data_type_filters) > 0:
                sample_count_query += (' JOIN (%s) da ON da.da_sample_barcode = sample_barcode' % data_avail_sample_subquery)
                case_count_query += (' JOIN (%s) da ON da.da_sample_barcode = sample_barcode' % data_avail_sample_subquery)
                count_params += data_type_where_clause['value_tuple']
            if cohort_id and program_id:
                case_count_query += (' JOIN (%s) cs ON cs_sample_barcode = sample_barcode' % cohort_query)
                sample_count_query += (' JOIN (%s) cs ON cs_sample_barcode = sample_barcode' % cohort_query)
                count_params += (cohort_id,)


        if len(count_params) > 0:
            cursor.execute(sample_count_query, count_params)
            counts_and_total['total'] = cursor.fetchall()[0][0]
            cursor.execute(case_count_query, count_params)
            counts_and_total['cases'] = cursor.fetchall()[0][0]
        else:
            cursor.execute(sample_count_query)
            counts_and_total['total'] = cursor.fetchall()[0][0]
            cursor.execute(case_count_query)
            counts_and_total['cases'] = cursor.fetchall()[0][0]

        # Drop the temporary tables
        if tmp_filter_table is not None: cursor.execute(("DROP TEMPORARY TABLE IF EXISTS %s") % tmp_filter_table)
        if tmp_mut_table is not None: cursor.execute(("DROP TEMPORARY TABLE IF EXISTS %s") % tmp_mut_table)

        for attr in metadata_attr_values:
            if attr in counts:
                value_list = []
                feature = {
                    'values': counts[attr]['counts'],
                    'total': counts[attr]['total'],
                }

                # Special case for age ranges
                if attr == 'age_at_diagnosis':
                    feature['values'] = normalize_ages(counts[attr]['counts'], Program.objects.get(id=program_id).name == 'TARGET')
                elif attr == 'bmi':
                    feature['values'] = normalize_bmi(counts[attr]['counts'])
                elif attr == 'year_of_diagnosis':
                    feature['values'] = normalize_years(counts[attr]['counts'])
                elif attr == 'event_free_survival' or attr == 'days_to_death' or attr == 'overall_survival' \
                        or attr == 'days_to_last_known_alive' or attr == 'days_to_last_followup':
                    feature['values'] = normalize_simple_days(counts[attr]['counts'])
                elif attr == 'days_to_birth':
                    feature['values'] = normalize_negative_days(counts[attr]['counts'])
                elif attr == 'wbc_at_diagnosis':
                    feature['values'] = normalize_by_200(counts[attr]['counts'])

                for value, count in feature['values'].items():
                    # Supports #2018. This value object is the only information that gets used to
                    # stock cohort checkboxes in the template. To support clicking on a treemap to
                    # trigger the checkbox, we need have an id that glues the attribute name to the
                    # value in a standard manner, and we really don't want to have to construct this
                    # with a unwieldy template statement. So we do it here:
                    fully_qual = (re.sub('\s+', '_', (attr + "-" + str(value)))).upper()
                    val_obj = {'value': str(value), 'count': count, 'full_id': fully_qual}

                    if value in metadata_attr_values[attr]['values'] and metadata_attr_values[attr]['values'][value] is not None \
                            and len(metadata_attr_values[attr]['values'][value]) > 0:
                        val_obj['displ_name'] = metadata_attr_values[attr]['values'][value]['displ_value']
                        if 'tooltip' in metadata_attr_values[attr]['values'][value]:
                            val_obj['tooltip'] = metadata_attr_values[attr]['values'][value]['tooltip']

                    value_list.append(val_obj)

                counts_and_total['counts'].append({'name': attr, 'values': value_list, 'id': attr, 'total': feature['total']})

        for data_type in metadata_data_type_values:
            if data_type in data_counts:
                value_list = []
                feature = {
                    'values': data_counts[data_type]['counts'],
                    'total': data_counts[data_type]['total'],
                }

                for value, count in feature['values'].items():

                    val_obj = {'value': value, 'count': count, }

                    if int(value) in metadata_data_type_values[data_type]['values'] and metadata_data_type_values[data_type]['values'][int(value)] and len(metadata_data_type_values[data_type]['values'][int(value)]) > 0:
                        val_obj['displ_name'] = metadata_data_type_values[data_type]['values'][int(value)]

                    value_list.append(val_obj)

                counts_and_total['data_counts'].append({'name': data_type, 'values': value_list, 'id': data_type, 'total': feature['total']})

        counts_and_total['data_avail_items'] = data_avail_items

        return counts_and_total

    except Exception as e:
        logger.error("[ERROR] While counting public metadata: ")
        logger.exception(e)
    finally:
        if cursor: cursor.close()
        if db and db.open: db.close()


def public_metadata_counts(req_filters, cohort_id, user, program_id, limit=None, comb_mut_filters='OR'):
    filters = {}

    if req_filters is not None:
        try:
            for key in req_filters:
                if not validate_filter_key(key, program_id):
                    raise Exception('Invalid filter key received: ' + key)
                this_filter = req_filters[key]
                if key not in filters:
                    filters[key] = {'values': []}
                for value in this_filter:
                    filters[key]['values'].append(value)

        except Exception as e:
            logger.error(traceback.format_exc())
            raise Exception('Filters must be a valid JSON formatted object of filter sets, with value lists keyed on filter names.')

    start = time.time()
    counts_and_total = count_public_metadata(user, cohort_id, filters, program_id, comb_mut_filters=comb_mut_filters)
    # parsets_items = build_data_avail_plot_data(user, cohort_id, filters, program_id)

    stop = time.time()
    logger.debug(
        "[BENCHMARKING] Time to call metadata_counts from view metadata_counts_platform_list"
        + (" for cohort " + cohort_id if cohort_id is not None else "")
        + (" and" if cohort_id is not None and filters.__len__() > 0 else "")
        + (" filters " + filters.__str__() if filters.__len__() > 0 else "")
        + ": " + (stop - start).__str__()
    )

    return_vals = {
        'data_avail': counts_and_total['data_avail_items'],
        'data_counts': counts_and_total['data_counts'],
        'count': counts_and_total['counts'],
        'cases': counts_and_total['cases'],
        'total': counts_and_total['total']
    }

    return return_vals


def user_metadata_counts(user, user_data_filters, cohort_id):
    try:

        if user_data_filters and '0' in user_data_filters:
            user_data_filters = user_data_filters['0']

        counts_and_total = {
            'counts': [],
            'total': 0,
            'cases': 0,
        }

        found_user_data = False

        if user:
            if len(Project.get_user_projects(user)) > 0:
                found_user_data = True
                user_data_result = count_user_metadata(user, user_data_filters, cohort_id)

                for key in user_data_result:
                    if 'total' in key:
                        counts_and_total['total'] = user_data_result[key]
                    elif 'cases' in key:
                        counts_and_total['cases'] = user_data_result[key]
                    else:
                        counts_and_total['counts'].append(user_data_result[key])
            else:
                logger.info('[STATUS] No projects were found for this user.')

        else:
            logger.info("[STATUS] User not authenticated; no user data will be available.")

        return {
            'user_data': found_user_data,
            'count': counts_and_total['counts'],
            'cases': counts_and_total['cases'],
            'total': counts_and_total['total'],
            # Data types are current not supported for user data
            'data_counts': [],
        }

    except Exception, e:
        logger.error('[ERROR] Exception when counting user metadata: ')
        logger.exception(e)
        logger.error(traceback.format_exc())


def validate_and_count_barcodes(barcodes, user_id):

    tmp_validation_table = 'tmp_val_table_{}_'.format(user_id) + make_id(6)

    db = None
    cursor = None

    barcode_index_map = {}

    TEMP_TABLE_CREATION = """
        CREATE TEMPORARY TABLE {}
        (
          INDEX (sample_barcode),
          case_barcode VARCHAR(100),
          sample_barcode VARCHAR(100),
          program VARCHAR(50)
        );
    """.format(tmp_validation_table)

    insertion_stmt = """
        INSERT INTO {} (case_barcode,sample_barcode,program) VALUES
    """.format(tmp_validation_table)

    validation_query = """
        SELECT ts.case_barcode AS provided_case, ts.sample_barcode AS provided_sample, ts.program AS provided_program,
          COALESCE(msc.case_barcode, mss.case_barcode) AS found_case,
          COALESCE(msc.sample_barcode, mss.sample_barcode) AS found_sample,
          COALESCE(msc.program_name, mss.program_name) AS found_program,
          COALESCE(msc.project_short_name, mss.project_short_name) AS found_project
        FROM {} ts
        LEFT JOIN {} msc
        ON ts.case_barcode = msc.case_barcode
        LEFT JOIN {} mss
        ON ts.sample_barcode = mss.sample_barcode
        WHERE ts.program = %s AND (ts.sample_barcode = msc.sample_barcode OR ts.sample_barcode IS NULL OR ts.case_barcode IS NULL)
    """

    count_query = """
        SELECT COUNT(DISTINCT cs.{})
        FROM (
            SELECT ts.case_barcode AS provided_case, ts.sample_barcode AS provided_sample, ts.program AS provided_program,
              COALESCE(msc.case_barcode, mss.case_barcode) AS found_case,
              COALESCE(msc.sample_barcode, mss.sample_barcode) AS found_sample,
              COALESCE(msc.program_name, mss.program_name) AS found_program
            FROM {} ts
            LEFT JOIN {} msc
            ON ts.case_barcode = msc.case_barcode
            LEFT JOIN {} mss
            ON ts.sample_barcode = mss.sample_barcode
            WHERE ts.program = %s AND (ts.sample_barcode = msc.sample_barcode OR ts.sample_barcode IS NULL OR ts.case_barcode IS NULL)
        ) cs
    """

    try:
        db = get_sql_connection()
        cursor = db.cursor()
        db.autocommit(True)

        cursor.execute(TEMP_TABLE_CREATION)

        insertion_stmt += (",".join(['(%s,%s,%s)'] * len(barcodes)))

        param_vals = ()

        result = {
            'valid_barcodes': [],
            'invalid_barcodes': [],
            'counts': [],
            'messages': []
        }

        for barcode in barcodes:
            param_vals += ((None if not len(barcode['case']) else barcode['case']), (None if not len(barcode['sample']) else barcode['sample']), barcode['program'], )
            barcode_index_map[barcode['case']+"{}"+barcode['sample']+"{}"+barcode['program']] = []

        cursor.execute(insertion_stmt, param_vals)

        programs = set([x['program'] for x in barcodes])

        projects_to_lookup = {}

        for program in programs:

            try:
                prog_obj = Program.objects.get(name=program, active=1, is_public=True)
                program_tables = Public_Metadata_Tables.objects.get(program=prog_obj)
            except ObjectDoesNotExist:
                logger.info("[STATUS] While validating barcodes for cohort creation, saw an invalid program: {}".format(program))
                result['messages'].append('An invalid program was supplied: {}'.format(program))
                continue

            program_query = validation_query.format(tmp_validation_table, program_tables.samples_table, program_tables.samples_table)
            cursor.execute(program_query, (program,))

            row_eval = []

            for row in cursor.fetchall():
                if row[3]:
                    barcode_index_map[(row[0] if row[0] else '')+"{}"+(row[1] if row[1] else '')+"{}"+row[2]].append(
                        {'case': row[3], 'sample': row[4], 'program': row[5], 'program_id': prog_obj.id, 'project': row[6].split('-',1)[-1]}
                    )
                    if row[5] not in projects_to_lookup:
                        projects_to_lookup[row[5]] = {}
                    projects_to_lookup[row[5]][row[6].split('-',1)[-1]] = None

            count_obj = {
                'cases': 0,
                'samples': 0,
                'program': program
            }

            for val in ['found_sample','found_case']:
                cursor.execute(count_query.format(val,tmp_validation_table,program_tables.samples_table,program_tables.samples_table), (program,))
                for row in cursor.fetchall():
                    count_obj[val.replace('found_','')+'s'] = row[0]

            result['counts'].append(count_obj)

        # Convert the project names into project IDs
        for prog in projects_to_lookup:
            proj_names = projects_to_lookup[prog].keys()
            projects = Project.objects.filter(name__in=proj_names, program=Program.objects.get(name=prog, active=1))
            for proj in projects:
                projects_to_lookup[prog][proj.name] = proj.id

        for key in barcode_index_map:
            entries = barcode_index_map[key]
            for barcode in entries:
                barcode['project'] = projects_to_lookup[barcode['program']][barcode['project']]

        for barcode in barcodes:
            if len(barcode_index_map[barcode['case']+"{}"+barcode['sample']+"{}"+barcode['program']]):
                for found_barcode in barcode_index_map[barcode['case']+"{}"+barcode['sample']+"{}"+barcode['program']]:
                    if found_barcode not in result['valid_barcodes']:
                        result['valid_barcodes'].append(found_barcode)
            else:
                result['invalid_barcodes'].append(barcode)

        cursor.execute("""DROP TEMPORARY TABLE IF EXISTS {}""".format(tmp_validation_table))

    except Exception as e:
        logger.error("[ERROR] While validating barcodes: ")
        logger.exception(e)
    finally:
        if cursor: cursor.close()
        if db and db.open: db.close()

    return result

'''------------------------------------- End metadata counting methods -------------------------------------'''<|MERGE_RESOLUTION|>--- conflicted
+++ resolved
@@ -218,15 +218,6 @@
             filter_clause = ') AND ('.join([filter_clauses[x]['where_clause'] for x in filter_clauses if x != attr or (filter_format and attr == 'data_format')])
             if len(filter_clause):
                 where_clause = "AND ( {} )".format(filter_clause)
-<<<<<<< HEAD
-            paramter_tuple = tuple(y for x in filter_clauses for y in filter_clauses[x]['parameters'] if
-                                   x != attr or (filter_format and attr == 'data_format'))
-            if case_barcode:
-                paramter_tuple += (case_barcode, )
-            query = QUERY_BASE.format(data_query_clause=data_query, where_clause=where_clause, attr=attr, case_barcode_condition=case_barcode_condition)
-            cursor.execute(query, paramter_tuple)
-            results = cursor.fetchall()
-=======
             paramter_tuple += tuple(y for x in filter_clauses for y in filter_clauses[x]['parameters'] if
                                    x != attr or (filter_format and attr == 'data_format'))
 
@@ -236,10 +227,13 @@
             else:
                 cursor.execute(query, paramter_tuple)
                 results = cursor.fetchall()
->>>>>>> 32ab149b
             for row in results:
-                val = "None" if not row[0] else row[0]
-                cnt = row[1]
+                if type == 'dicom':
+                    val = row['f'][0]['v']
+                    cnt = int(row['f'][1]['v'])
+                else:
+                    val = "None" if not row[0] else row[0]
+                    cnt = row[1]
                 counts[attr][val] = cnt
         return counts
 
