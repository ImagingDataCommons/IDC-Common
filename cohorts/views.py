"""
Copyright 2017-2018, Institute for Systems Biology

Licensed under the Apache License, Version 2.0 (the "License");
you may not use this file except in compliance with the License.
You may obtain a copy of the License at

   http://www.apache.org/licenses/LICENSE-2.0

Unless required by applicable law or agreed to in writing, software
distributed under the License is distributed on an "AS IS" BASIS,
WITHOUT WARRANTIES OR CONDITIONS OF ANY KIND, either express or implied.
See the License for the specific language governing permissions and
limitations under the License.
"""

import collections
import csv
import json
import traceback
import re
import datetime
import time

import django
from google_helpers.bigquery.cohort_support import BigQueryCohortSupport
from google_helpers.bigquery.export_support import BigQueryExportCohort, BigQueryExportFileList
from django.contrib import messages
from django.contrib.auth.decorators import login_required
from django.contrib.auth.models import User
from django.contrib.auth.models import User as Django_User
from django.conf import settings
from django.core import serializers
from django.core.exceptions import ObjectDoesNotExist, MultipleObjectsReturned
from django.core.urlresolvers import reverse
from django.db.models import Count
from django.http import HttpResponse, JsonResponse
from django.http import StreamingHttpResponse
from django.shortcuts import render, redirect
from django.utils import formats
from django.views.decorators.csrf import csrf_protect
from django.utils.html import escape
from workbooks.models import Workbook, Worksheet, Worksheet_plot

from accounts.models import GoogleProject
from metadata_helpers import *
from metadata_counting import *
from models import Cohort, Samples, Cohort_Perms, Source, Filters, Cohort_Comments
from projects.models import Program, Project, User_Data_Tables, Public_Metadata_Tables, Public_Data_Tables
from accounts.sa_utils import auth_dataset_whitelists_for_user

BQ_ATTEMPT_MAX = 10

TCGA_PROJECT_SET = fetch_isbcgc_project_set()

debug = settings.DEBUG # RO global for this file

MAX_FILE_LIST_ENTRIES = settings.MAX_FILE_LIST_REQUEST
MAX_SEL_FILES = settings.MAX_FILES_IGV
BLACKLIST_RE = settings.BLACKLIST_RE
BQ_SERVICE = None

logger = logging.getLogger('main_logger')

USER_DATA_ON = settings.USER_DATA_ON

def convert(data):
    if isinstance(data, basestring):
        return str(data)
    elif isinstance(data, collections.Mapping):
        return dict(map(convert, data.iteritems()))
    elif isinstance(data, collections.Iterable):
        return type(data)(map(convert, data))
    else:
        return data


# Given a cohort ID, fetches the case_gdc_id or uuid of its samples
# As metadata_data tables are build specific, this checks all builds and coalesces the results; if more than one
# nonnull result is found the first one is kept (though in practice all non-null values should be identical)
def get_cohort_uuids(cohort_id):
    if not cohort_id:
        raise Exception("A cohort ID was not provided (value={}).".format("None" if cohort_id is None else str(cohort_id)))

    cohort_progs = Cohort.objects.get(id=cohort_id).get_programs()

    data_tables = Public_Data_Tables.objects.filter(program_id__in=cohort_progs)

    uuid_query_base = """
        SELECT cs.sample_barcode, COALESCE ({}) as uuid
        FROM cohorts_samples cs
        {}
    """

    result = {}

    db = None
    cursor = None

    try:
        db = get_sql_connection()
        cursor = db.cursor()

        query = uuid_query_base

        # Because UUIDs are stored in the data tables, which are build specific, we need to check the values
        # in all builds for a given program. If more than one build has a case_gdc_id they should match, but some could
        # be null, so we need to coalesce them to find a non-null value
        for prog in cohort_progs:
            prog_data_tables = data_tables.filter(program_id=prog)
            count=1
            uuid_cols = []
            joins = []
            for data_table in prog_data_tables:
                uuid_cols.append("ds{}.case_gdc_id".format(str(count)))
                joins.append("""
                    LEFT JOIN {} ds{}
                    ON ds{}.sample_barcode = cs.sample_barcode
                """.format(data_table.data_table,str(count),str(count),))
                count+=1

            cursor.execute(query.format(",".join(uuid_cols)," ".join(joins)) + " WHERE cs.cohort_id = %s;", (cohort_id,))

            for row in cursor.fetchall():
                if row[0] not in result:
                    result[row[0]] = row[1]

    except Exception as e:
        logger.error("[ERROR] While fetching UUIDs for a cohort:")
        logger.exception(e)
    finally:
        if cursor: cursor.close()
        if db and db.open: db.close()

    return result

def get_sample_case_list(user, inc_filters=None, cohort_id=None, program_id=None, build='HG19'):

    if program_id is None and cohort_id is None:
        # We must always have a program_id or a cohort_id - we cannot have neither, because then
        # we have no way to know where to source our samples from
        raise Exception("No Program or Cohort ID was provided when trying to obtain sample and case lists!")

    if inc_filters and program_id is None:
        # You cannot filter samples without specifying the program they apply to
        raise Exception("Filters were supplied, but no program was indicated - you cannot filter samples without knowing the program!")

    samples_and_cases = {'items': [], 'cases': [], 'count': 0}

    sample_ids = {}
    sample_tables = {}
    valid_attrs = {}
    project_ids = ()
    filters = {}
    mutation_filters = None
    user_data_filters = None
    data_type_filters = False
    mutation_where_clause = None

    if inc_filters is None:
        inc_filters = {}

    # Divide our filters into 'mutation' and 'non-mutation' sets
    for key in inc_filters:
        if 'MUT:' in key:
            if not mutation_filters:
                mutation_filters = {}
            mutation_filters[key] = inc_filters[key]
            build = key.split(':')[1]
        elif 'user_' in key:
            if not user_data_filters:
                user_data_filters = {}
            user_data_filters[key] = inc_filters[key]
        else:
            if 'data_type' in key:
                data_type_filters = True
            filters[key] = inc_filters[key]

    # User data filters trump all other filters; if there are any which came along
    # with the rest, only those count
    if user_data_filters:
        if user:

            db = None
            cursor = None
            filtered_programs = None
            filtered_projects = None

            try:
                db = get_sql_connection()
                cursor = db.cursor()
                project_table_set = []
                if 'user_program' in user_data_filters:
                    for project_id in user_data_filters['user_program']['values']:
                        if filtered_programs is None:
                            filtered_programs = {}
                        filtered_programs[project_id] = 1

                if 'user_project' in user_data_filters:
                    for project_id in user_data_filters['user_project']['values']:
                        if filtered_projects is None:
                            filtered_projects = {}
                            filtered_projects[project_id] = 1

                for project in Project.get_user_projects(user):
                    if (filtered_programs is None or project.program.id in filtered_programs) and (filtered_projects is None or project.id in filtered_projects):
                        project_ms_table = None
                        for tables in User_Data_Tables.objects.filter(project_id=project.id):
                            if 'user_' not in tables.metadata_samples_table:
                                logger.warn('[WARNING] User project metadata_samples table may have a malformed name: '
                                    + (tables.metadata_samples_table.__str__() if tables.metadata_samples_table is not None else 'None')
                                    + ' for project ' + str(project.id) + '; skipping')
                            else:
                                project_ms_table = tables.metadata_samples_table
                                # Do not include projects that are low level data
                                datatype_query = ("SELECT data_type from %s where project_id=" % tables.metadata_data_table) + '%s'
                                cursor = db.cursor()
                                cursor.execute(datatype_query, (project.id,))
                                for row in cursor.fetchall():
                                    if row[0] == 'low_level':
                                        project_ms_table = None

                        if project_ms_table is not None:
                            project_table_set.append({'project': project.id, 'table': project_ms_table})

                if len(project_table_set) > 0:
                    for project_table in project_table_set:
                        cursor.execute("SELECT DISTINCT %s FROM %s;" % ('sample_barcode, case_barcode', project_table['table'],))
                        for row in cursor.fetchall():
                            samples_and_cases['items'].append({'sample_barcode': row[0], 'project_id': project_table['project'], 'case_barcode': row[1]})

                        samples_and_cases['count'] = len(samples_and_cases['items'])

                        cursor.execute("SELECT DISTINCT %s FROM %s;" % ('case_barcode', project_table['table'],))

                        for row in cursor.fetchall():
                            if row[0] is not None:
                                samples_and_cases['cases'].append(row[0])
                else:
                    logger.warn('[WARNING] No valid project tables were found!')

            except Exception as e:
                logger.exception(e)
            finally:
                if cursor: cursor.close()
                if db and db.open: db.close()
        else:
            logger.error("[ERROR] User not authenticated; can't create a user data cohort!")

        return samples_and_cases
        # end user_data

    if mutation_filters:
        mutation_where_clause = build_where_clause(mutation_filters)

    cohort_query = """
        SELECT sample_barcode cs_sample_barcode, project_id
        FROM cohorts_samples
        WHERE cohort_id = %s
    """

    data_type_query = """
        SELECT sample_barcode da_sample_barcode, metadata_data_type_availability_id
        FROM %s
    """

    # returns an object or None
    program_tables = Public_Metadata_Tables.objects.filter(program_id=program_id).first()
    data_avail_table = None
    data_type_subquery = None

    db = None
    cursor = None

    try:
        params_tuple = ()

        db = get_sql_connection()
        cursor = db.cursor()
        db.autocommit(True)

        where_clause = None

        # construct the WHERE clauses needed
        if len(filters) > 0:
            filter_copy = copy.deepcopy(filters)
            where_clause = build_where_clause(filter_copy, program=program_id)

        filter_table = None
        tmp_mut_table = None
        tmp_filter_table = None
        base_table = None

        if program_id:
            base_table = program_tables.samples_table
        elif cohort_id and len(filters) <= 0:
            base_table = 'cohorts_samples'

        if program_id:
            data_avail_table = program_tables.sample_data_availability_table

        db.autocommit(True)

        # If there is a mutation filter, make a temporary table from the sample barcodes that this query
        # returns
        if mutation_where_clause:
            cohort_join_str = ''
            cohort_where_str = ''
            bq_cohort_table = ''
            bq_cohort_dataset = ''
            bq_cohort_project_id = ''
            cohort = ''
            query_template = None

            bq_table_info = BQ_MOLECULAR_ATTR_TABLES[Program.objects.get(id=program_id).name][build]
            sample_barcode_col = bq_table_info['sample_barcode_col']
            bq_dataset = bq_table_info['dataset']
            bq_table = bq_table_info['table']
            bq_data_project_id = settings.BIGQUERY_DATA_PROJECT_NAME

            query_template = None

            if cohort_id is not None:
                query_template = \
                    ("SELECT ct.sample_barcode"
                     " FROM [{project_id}:{cohort_dataset}.{cohort_table}] ct"
                     " JOIN (SELECT sample_barcode_tumor AS barcode "
                     " FROM [{data_project_id}:{dataset_name}.{table_name}]"
                     " WHERE " + mutation_where_clause['big_query_str'] +
                     " GROUP BY barcode) mt"
                     " ON mt.barcode = ct.sample_barcode"
                     " WHERE ct.cohort_id = {cohort};")


                bq_cohort_table = settings.BIGQUERY_COHORT_TABLE_ID
                bq_cohort_dataset = settings.COHORT_DATASET_ID
                bq_cohort_project_id = settings.BIGQUERY_PROJECT_NAME
                cohort = cohort_id

            else:
                query_template = \
                    ("SELECT {barcode_col}"
                     " FROM [{data_project_id}:{dataset_name}.{table_name}]"
                     " WHERE " + mutation_where_clause['big_query_str'] +
                     " GROUP BY {barcode_col}; ")

            params = mutation_where_clause['value_tuple'][0]

            query = query_template.format(
                dataset_name=bq_dataset, project_id=bq_cohort_project_id, table_name=bq_table, barcode_col=sample_barcode_col,
                hugo_symbol=str(params['gene']), data_project_id=bq_data_project_id,  var_class=params['var_class'],
                cohort_dataset=bq_cohort_dataset,cohort_table=bq_cohort_table, cohort=cohort
            )

            bq_service = authorize_credentials_with_Google()
            query_job = submit_bigquery_job(bq_service, settings.BQ_PROJECT_ID, query)
            job_is_done = is_bigquery_job_finished(bq_service, settings.BQ_PROJECT_ID,
                                                   query_job['jobReference']['jobId'])

            barcodes = []
            retries = 0

            while not job_is_done and retries < BQ_ATTEMPT_MAX:
                retries += 1
                sleep(1)
                job_is_done = is_bigquery_job_finished(bq_service, settings.BQ_PROJECT_ID,
                                                       query_job['jobReference']['jobId'])

            results = get_bq_job_results(bq_service, query_job['jobReference'])

            if len(results) > 0:
                for barcode in results:
                    barcodes.append(str(barcode['f'][0]['v']))

            else:
                logger.info("Mutation filter result returned no results!")
                # Put in one 'not found' entry to zero out the rest of the queries
                barcodes = ['NONE_FOUND', ]

            tmp_mut_table = 'bq_res_table_' + str(user.id) + "_" + make_id(6)

            make_tmp_mut_table_str = """
                CREATE TEMPORARY TABLE %s (
                   tumor_sample_id VARCHAR(100)
               );
            """ % tmp_mut_table

            cursor.execute(make_tmp_mut_table_str)

            insert_tmp_table_str = """
                INSERT INTO %s (tumor_sample_id) VALUES
            """ % tmp_mut_table

            param_vals = ()
            first = True

            for barcode in barcodes:
                param_vals += (barcode,)
                if first:
                    insert_tmp_table_str += '(%s)'
                    first = False
                else:
                    insert_tmp_table_str += ',(%s)'

            insert_tmp_table_str += ';'

            cursor.execute(insert_tmp_table_str, param_vals)
            db.commit()

        # If there is a cohort, make a temporary table based on it and make it the base table
        start = time.time()

        if data_avail_table:
            data_type_subquery = data_type_query % data_avail_table

        data_type_join = ''

        # If there are filters, create a temporary table filtered off the base table
        if len(filters) > 0:
            tmp_filter_table = "filtered_samples_tmp_" + user.id.__str__() + "_" + make_id(6)
            filter_table = tmp_filter_table

            if data_type_subquery and data_type_filters:
                data_type_join = 'LEFT JOIN (%s) da ON da_sample_barcode = sample_barcode ' % data_type_subquery

            if cohort_id:
                cohort_subquery = cohort_query % cohort_id

                make_tmp_table_str = """
                    CREATE TEMPORARY TABLE %s
                    (INDEX (sample_barcode))
                    SELECT sample_barcode, case_barcode, project_id
                    FROM %s
                    JOIN (%s) cs ON cs_sample_barcode = sample_barcode
                    %s
                  """ % (tmp_filter_table, base_table, cohort_subquery, data_type_join,)

            else:
                make_tmp_table_str = """
                  CREATE TEMPORARY TABLE %s
                  (INDEX (sample_barcode))
                  SELECT sample_barcode, case_barcode, project_short_name
                  FROM %s
                  %s
                """ % (tmp_filter_table, base_table, data_type_join,)

            if tmp_mut_table:
                make_tmp_table_str += ' JOIN %s ON tumor_sample_id = sample_barcode' % tmp_mut_table

            make_tmp_table_str += ' WHERE %s ' % where_clause['query_str']
            params_tuple += where_clause['value_tuple']

            make_tmp_table_str += ";"

            cursor.execute(make_tmp_table_str, params_tuple)
            db.commit()

        elif tmp_mut_table:
            tmp_filter_table = "filtered_samples_tmp_" + user.id.__str__() + "_" + make_id(6)
            filter_table = tmp_filter_table
            make_tmp_table_str = """
                CREATE TEMPORARY TABLE %s
                (INDEX (sample_barcode))
                SELECT *
                FROM %s
                JOIN %s ON tumor_sample_id = sample_barcode
            """ % (tmp_filter_table, base_table, tmp_mut_table,)

            if cohort_id and program_id:
                cohort_subquery = cohort_query % cohort_id
                make_tmp_table_str += ' JOIN (%s) cs ON cs_sample_barcode = sample_barcode' % cohort_subquery

            cursor.execute(make_tmp_table_str)
            db.commit()
        elif cohort_id:
            filter_table = 'cohorts_samples'
        else:
            filter_table = base_table

        # Query the resulting 'filter_table' (which might just be our original base_table) for the samples
        # and cases
        # If there was a cohort ID, project IDs will have been stored in the cohort_samples table and we do not
        # need to look them up; if there was no cohort, we must do a join to projects_project and auth_user to
        # determine the project based on the program
        if cohort_id:
            if len(filters) <= 0 and not mutation_filters:
                cursor.execute(('SELECT DISTINCT sample_barcode, case_barcode, project_id FROM %s' % filter_table) + ' WHERE cohort_id = %s;', (cohort_id,))
            else:
                cursor.execute('SELECT DISTINCT sample_barcode, case_barcode, project_id FROM %s' % filter_table)
        else:
            cursor.execute("""
                SELECT DISTINCT ms.sample_barcode, ms.case_barcode, ps.id
                FROM %s ms JOIN (
                    SELECT pp.id AS id, pp.name AS name
                    FROM projects_project pp
                      JOIN auth_user au ON au.id = pp.owner_id
                    WHERE au.is_active = 1 AND au.username = 'isb' AND au.is_superuser = 1 AND pp.active = 1
                      AND pp.program_id = %s
                ) ps ON ps.name = SUBSTRING(ms.project_short_name,LOCATE('-',ms.project_short_name)+1);
            """ % (filter_table, program_id,))

        for row in cursor.fetchall():
            samples_and_cases['items'].append({'sample_barcode': row[0], 'case_barcode': row[1], 'project_id': row[2]})

        # Fetch the project IDs for these samples

        samples_and_cases['count'] = len(samples_and_cases['items'])

        for row in cursor.fetchall():
            samples_and_cases['cases'].append(row[0])

        return samples_and_cases

    except Exception as e:
        logger.error("[ERROR] While getting the sample and case list:")
        logger.exception(e)
    finally:
        if cursor: cursor.close()
        if db and db.open: db.close()


# Given a cohort ID, fetch out the unique set of case IDs associated with those samples
def get_cases_by_cohort(cohort_id):

    cases = []

    db = get_sql_connection()
    cursor = None

    try:
        projects = {}

        cursor = db.cursor()

        cursor.execute("""
            SELECT DISTINCT cs.project_id,udt.metadata_samples_table,au.username,au.is_superuser
            FROM cohorts_samples cs
                    LEFT JOIN projects_user_data_tables udt
                    ON udt.project_id = cs.project_id
                    JOIN auth_user au
                    ON au.id = udt.user_id
            WHERE cohort_id = %s;
        """,(cohort_id,))

        for row in cursor.fetchall():
            projects[row[1]] = row[2] + (":su" if row[3] == 1 else ":user")

        case_fetch = """
            SELECT ms.%s
            FROM cohorts_samples cs
            JOIN %s ms
            ON cs.sample_barcode = ms.%s
        """

        for project_table in projects:
            case_col = 'case_barcode'
            sample_col = 'sample_barcode'

            # If the owner of this projects_project entry is ISB-CGC, use the ISB-CGC column identifiers
            # if projects[project_table] == 'isb:su':
            #     case_col = 'case_col'
            #     sample_col = 'sample_barcode'

            query_str = case_fetch % (case_col,project_table,sample_col,)
            query_str += ' WHERE cs.cohort_id = %s;'

            cursor.execute(query_str,(cohort_id,))

            for row in cursor.fetchall():
                cases.append(row[0])

        return set(cases)

    except (Exception) as e:
        logger.exception(e)
    finally:
        if cursor: cursor.close()
        if db and db.open: db.close()

@login_required
def public_cohort_list(request):
    return cohorts_list(request, is_public=True)

@login_required
def cohorts_list(request, is_public=False, workbook_id=0, worksheet_id=0, create_workbook=False):
    if debug: logger.debug('Called '+sys._getframe().f_code.co_name)

    # check to see if user has read access to 'All TCGA Data' cohort
    isb_superuser = User.objects.get(username='isb')
    superuser_perm = Cohort_Perms.objects.get(user=isb_superuser)
    user_all_data_perm = Cohort_Perms.objects.filter(user=request.user, cohort=superuser_perm.cohort)
    if not user_all_data_perm:
        Cohort_Perms.objects.create(user=request.user, cohort=superuser_perm.cohort, perm=Cohort_Perms.READER)

    # add_data_cohort = Cohort.objects.filter(name='All TCGA Data')

    users = User.objects.filter(is_superuser=0)
    cohort_perms = Cohort_Perms.objects.filter(user=request.user).values_list('cohort', flat=True)
    cohorts = Cohort.objects.filter(id__in=cohort_perms, active=True).order_by('-last_date_saved')

    cohorts.has_private_cohorts = False
    shared_users = {}

    for item in cohorts:
        item.perm = item.get_perm(request).get_perm_display()
        item.owner = item.get_owner()
        shared_with_ids = Cohort_Perms.objects.filter(cohort=item, perm=Cohort_Perms.READER).values_list('user', flat=True)
        item.shared_with_users = User.objects.filter(id__in=shared_with_ids)
        if not item.owner.is_superuser:
            cohorts.has_private_cohorts = True
            # if it is not a public cohort and it has been shared with other users
            # append the list of shared users to the shared_users array
            if item.shared_with_users and item.owner.id == request.user.id:
                shared_users[int(item.id)] = serializers.serialize('json', item.shared_with_users, fields=('last_name', 'first_name', 'email'))

        # print local_zone.localize(item.last_date_saved)

    # Used for autocomplete listing
    cohort_id_names = Cohort.objects.filter(id__in=cohort_perms, active=True).values('id', 'name')
    cohort_listing = []
    for cohort in cohort_id_names:
        cohort_listing.append({
            'value': int(cohort['id']),
            'label': escape(cohort['name']).encode('utf8')
        })
    workbook = None
    worksheet = None
    previously_selected_cohort_ids = []
    if workbook_id != 0:
        workbook = Workbook.objects.get(owner=request.user, id=workbook_id)
        worksheet = workbook.worksheet_set.get(id=worksheet_id)
        worksheet_cohorts = worksheet.worksheet_cohort_set.all()
        for wc in worksheet_cohorts :
            previously_selected_cohort_ids.append(wc.cohort_id)

    return render(request, 'cohorts/cohort_list.html', {'request': request,
                                                        'cohorts': cohorts,
                                                        'user_list': users,
                                                        'cohorts_listing': cohort_listing,
                                                        'shared_users':  json.dumps(shared_users),
                                                        'base_url': settings.BASE_URL,
                                                        'base_api_url': settings.BASE_API_URL,
                                                        'is_public': is_public,
                                                        'workbook': workbook,
                                                        'worksheet': worksheet,
                                                        'previously_selected_cohort_ids' : previously_selected_cohort_ids,
                                                        'create_workbook': create_workbook,
                                                        'from_workbook': bool(workbook),
                                                        })


@login_required
def cohort_select_for_new_workbook(request):
    return cohorts_list(request=request, is_public=False, workbook_id=0, worksheet_id=0, create_workbook=True)


@login_required
def cohort_select_for_existing_workbook(request, workbook_id, worksheet_id):
    return cohorts_list(request=request, is_public=False, workbook_id=workbook_id, worksheet_id=worksheet_id)


@login_required
def cohort_create_for_new_workbook(request):
    return cohort_detail(request=request, cohort_id=0, workbook_id=0, worksheet_id=0, create_workbook=True)


@login_required
def cohort_create_for_existing_workbook(request, workbook_id, worksheet_id):
    return cohort_detail(request=request, cohort_id=0, workbook_id=workbook_id, worksheet_id=worksheet_id)


@login_required
def validate_barcodes(request):
    if debug: logger.debug('Called {}'.format(sys._getframe().f_code.co_name))

    try:
        barcodes = json.loads(request.body)['barcodes']

        status = 500

        valid_entries = []
        invalid_entries = []
        entries_to_check = []
        valid_counts = None
        messages = None

        for entry in barcodes:
            entry_split = entry.split('{}')
            barcode_entry = {'case': entry_split[0], 'sample': entry_split[1], 'program': entry_split[2]}
            if (barcode_entry['sample'] == '' and barcode_entry['case'] == '') or barcode_entry['program'] == '':
                # Case barcode is required - this entry isn't valid
                invalid_entries.append(barcode_entry)
            else:
                entries_to_check.append(barcode_entry)

        if len(entries_to_check):
            result = validate_and_count_barcodes(entries_to_check,request.user.id)
            if len(result['valid_barcodes']):
                valid_entries = result['valid_barcodes']
                valid_counts = result['counts']

            if len(result['invalid_barcodes']):
                invalid_entries.extend(result['invalid_barcodes'])

            if len(result['messages']):
                messages = result['messages']

        # If there were any valid entries, we can call it 200, otherwise we send back 500
        if len(valid_entries):
            status = 200

    except Exception as e:
        logger.error("[ERROR] While validating barcodes: ")
        logger.exception(e)

    return JsonResponse({
        'valid_entries': valid_entries,
        'invalid_entries': invalid_entries,
        'counts': valid_counts,
        'messages': messages
    }, status=status)


@login_required
def cohort_detail(request, cohort_id=0, workbook_id=0, worksheet_id=0, create_workbook=False):
    if debug: logger.debug('Called {}'.format(sys._getframe().f_code.co_name))

    try:
        shared_with_users = []

        isb_user = Django_User.objects.filter(username='isb').first()
        program_list = Program.objects.filter(active=True, is_public=True, owner=isb_user)

        template_values = {
            'request': request,
            'base_url': settings.BASE_URL,
            'base_api_url': settings.BASE_API_URL,
            'programs': program_list,
            'program_prefixes': {x.name: True for x in program_list}
        }

        if workbook_id and worksheet_id :
            template_values['workbook']  = Workbook.objects.get(id=workbook_id)
            template_values['worksheet'] = Worksheet.objects.get(id=worksheet_id)
        elif create_workbook:
            template_values['create_workbook'] = True

        template = 'cohorts/new_cohort.html'

        if '/new_cohort/barcodes/' in request.path or 'create_cohort_and_create_workbook/barcodes/' in request.path or '/create/barcodes' in request.path:
            template = 'cohorts/new_cohort_barcodes.html'

        if cohort_id != 0:
            cohort = Cohort.objects.get(id=cohort_id, active=True)
            cohort.perm = cohort.get_perm(request)
            cohort.owner = cohort.get_owner()

            if not cohort.perm:
                messages.error(request, 'You do not have permission to view that cohort.')
                return redirect('cohort_list')

            cohort.mark_viewed(request)

            cohort_progs = Program.objects.filter(id__in=Project.objects.filter(id__in=Samples.objects.filter(cohort=cohort).values_list('project_id',flat=True).distinct()).values_list('program_id',flat=True).distinct())

            cohort_programs = [ {'id': x.id, 'name': escape(x.name), 'type': ('isb-cgc' if x.owner == isb_user and x.is_public else 'user-data')} for x in cohort_progs ]

            # Do not show shared users for public cohorts
            if not cohort.is_public():
                shared_with_ids = Cohort_Perms.objects.filter(cohort=cohort, perm=Cohort_Perms.READER).values_list('user', flat=True)
                shared_with_users = User.objects.filter(id__in=shared_with_ids)

            template = 'cohorts/cohort_details.html'
            template_values['cohort'] = cohort
            template_values['total_samples'] = cohort.sample_size()
            template_values['total_cases'] = cohort.case_size()
            template_values['shared_with_users'] = shared_with_users
            template_values['cohort_programs'] = cohort_programs
            template_values['export_url'] = reverse('export_data', kwargs={'cohort_id': cohort_id, 'export_type': 'cohort'})

    except ObjectDoesNotExist:
        messages.error(request, 'The cohort you were looking for does not exist.')
        return redirect('cohort_list')
    except Exception as e:
        logger.error("[ERROR] Exception while trying to view a cohort:")
        logger.exception(e)
        messages.error(request, "There was an error while trying to load that cohort's details page.")
        return redirect('cohort_list')

    return render(request, template, template_values)


'''
Saves a cohort, adds the new cohort to an existing worksheet, then redirected back to the worksheet display
'''
@login_required
def save_cohort_for_existing_workbook(request):
    return save_cohort(request=request, workbook_id=request.POST.get('workbook_id'), worksheet_id=request.POST.get("worksheet_id"))


'''
Saves a cohort, adds the new cohort to a new worksheet, then redirected back to the worksheet display
'''
@login_required
def save_cohort_for_new_workbook(request):
    return save_cohort(request=request, workbook_id=None, worksheet_id=None, create_workbook=True)

@login_required
def add_cohorts_to_worksheet(request, workbook_id=0, worksheet_id=0):
    if request.method == 'POST':
        cohorts = request.POST.getlist('cohorts')
        workbook = request.user.workbook_set.get(id=workbook_id)
        worksheet = workbook.worksheet_set.get(id=worksheet_id)

        existing_w_cohorts = worksheet.worksheet_cohort_set.all()
        existing_cohort_ids = []
        for wc in existing_w_cohorts :
            existing_cohort_ids.append(str(wc.cohort_id))

        for ec in existing_cohort_ids:
            if ec not in cohorts :
                missing_cohort = Cohort.objects.get(id=ec)
                worksheet.remove_cohort(missing_cohort)

        cohort_perms = request.user.cohort_perms_set.filter(cohort__active=True)

        for cohort in cohorts:
            cohort_model = cohort_perms.get(cohort__id=cohort).cohort
            worksheet.add_cohort(cohort_model)

    redirect_url = reverse('worksheet_display', kwargs={'workbook_id':workbook_id, 'worksheet_id': worksheet_id})
    return redirect(redirect_url)

@login_required
def remove_cohort_from_worksheet(request, workbook_id=0, worksheet_id=0, cohort_id=0):
    redirect_url = reverse('workbooks')
    try:
        if request.method == 'POST':
            # Implies ownership of workbook - don't need to check
            workbook = request.user.workbook_set.get(id=workbook_id)
            worksheet = workbook.worksheet_set.get(id=worksheet_id)

            # You are always allowed to remove a cohort from your own workbook
            cohort_model = Cohort.objects.get(id=cohort_id)
            worksheet.remove_cohort(cohort_model)
            redirect_url = reverse('worksheet_display',
                                   kwargs={'workbook_id': workbook_id, 'worksheet_id': worksheet_id})
    except ObjectDoesNotExist as e:
        logger.error("[ERROR] Workbook, worksheet, or Cohort didn't exist - couldn't remove cohort from workbook.")
        logger.exception(e)
    except Exception as e:
        logger.error("[ERROR] While trying to remove cohort ID {} from workbook ID {}: ".format(str(cohort_id),str(workbook_id)))
        logger.exception(e)

    return redirect(redirect_url)


@login_required
@csrf_protect
def save_cohort(request, workbook_id=None, worksheet_id=None, create_workbook=False):
    if debug: logger.debug('Called '+sys._getframe().f_code.co_name)

    parent = None
    cohort_progs = None
    redirect_url = reverse('cohort_list')

    try:

        if request.POST:
            name = request.POST.get('name')
            blacklist = re.compile(BLACKLIST_RE,re.UNICODE)
            match = blacklist.search(unicode(name))
            if match:
                # XSS risk, log and fail this cohort save
                match = blacklist.findall(unicode(name))
                logger.error('[ERROR] While saving a cohort, saw a malformed name: '+name+', characters: '+str(match))
                messages.error(request, "Your cohort's name contains invalid characters; please choose another name." )
                return redirect(redirect_url)

            source = request.POST.get('source')
            filters = request.POST.getlist('filters')
            barcodes = json.loads(request.POST.get('barcodes', '{}'))
            apply_filters = request.POST.getlist('apply-filters')
            apply_barcodes = request.POST.getlist('apply-barcodes')
            apply_name = request.POST.getlist('apply-name')

            # we only deactivate the source if we are applying filters to a previously-existing
            # source cohort
            deactivate_sources = (len(filters) > 0) and source is not None and source != 0

            # If we're only changing the name, just edit the cohort and update it
            if apply_name and not apply_filters and not deactivate_sources and not apply_barcodes:
                Cohort.objects.filter(id=source).update(name=name)
                messages.info(request, 'Changes applied successfully.')
                return redirect(reverse('cohort_details', args=[source]))

            # Given cohort_id is the only source id.
            if source:
                parent = Cohort.objects.get(id=source)
                cohort_progs = parent.get_programs()

            filter_obj = {}

            if len(filters) > 0:
                for this_filter in filters:
                    tmp = json.loads(this_filter)
                    key = tmp['feature']['name']
                    val = tmp['value']['name']
                    program_id = tmp['program']['id']

                    if 'id' in tmp['feature'] and tmp['feature']['id']:
                        key = tmp['feature']['id']

                    if 'id' in tmp['value'] and tmp['value']['id']:
                        val = tmp['value']['id']

                    if program_id not in filter_obj:
                        filter_obj[program_id] = {}

                    if key not in filter_obj[program_id]:
                        filter_obj[program_id][key] = {'values': [],}

                    if program_id <= 0 and 'program' not in filter_obj[program_id][key]:
                        # User Data
                        filter_obj[program_id][key]['program'] = tmp['user_program']

                    filter_obj[program_id][key]['values'].append(val)

            results = {}

            for prog in filter_obj:
                results[prog] = get_sample_case_list(request.user, filter_obj[prog], source, prog)

            if cohort_progs:
                for prog in cohort_progs:
                    if prog.id not in results:
                        results[prog.id] = get_sample_case_list(request.user, {}, source, prog.id)

            if len(barcodes) > 0:
                for program in barcodes:
                    if program not in results:
                        results[program] = {'count': 0, 'items': []}
                    for barcode in barcodes[program]:
                        results[program]['items'].append({'sample_barcode': barcode[0], 'case_barcode': barcode[1], 'project_id': barcode[2]})
                        results[program]['count'] += 1

            found_samples = False

            for prog in results:
                if int(results[prog]['count']) > 0:
                    found_samples = True

            # Do not allow 0 sample cohorts
            if not found_samples:
                messages.error(request, 'The filters selected returned 0 samples. Please alter your filters and try again.')
                if source:
                    redirect_url = reverse('cohort_details', args=[source])
                else:
                    redirect_url = reverse('cohort')
            else:
                if deactivate_sources:
                    parent.active = False
                    parent.save()

                # Create new cohort
                cohort = Cohort.objects.create(name=name)
                cohort.save()

                sample_list = []

                for prog in results:
                    items = results[prog]['items']

                    for item in items:
                        project = None
                        if 'project_id' in item:
                            project = item['project_id']
                        sample_list.append(Samples(cohort=cohort, sample_barcode=item['sample_barcode'], case_barcode=item['case_barcode'], project_id=project))

                bulk_start = time.time()
                Samples.objects.bulk_create(sample_list)
                bulk_stop = time.time()
                logger.debug('[BENCHMARKING] Time to builk create: ' + (bulk_stop - bulk_start).__str__())


                # Set permission for user to be owner
                perm = Cohort_Perms(cohort=cohort, user=request.user, perm=Cohort_Perms.OWNER)
                perm.save()

                # Create the source if it was given
                if source:
                    Source.objects.create(parent=parent, cohort=cohort, type=Source.FILTERS).save()

                # Create filters applied
                if filter_obj:
                    for prog in filter_obj:
                        if prog <= 0:
                            # User Data
                            prog_filters = filter_obj[prog]
                            for this_filter in prog_filters:
                                prog_obj = Program.objects.get(id=prog_filters[this_filter]['program'])
                                for val in prog_filters[this_filter]['values']:
                                    Filters.objects.create(resulting_cohort=cohort, program=prog_obj, name=this_filter,
                                                           value=val).save()
                        else:
                            prog_obj = Program.objects.get(id=prog)
                            prog_filters = filter_obj[prog]
                            for this_filter in prog_filters:
                                for val in prog_filters[this_filter]['values']:
                                    Filters.objects.create(resulting_cohort=cohort, program=prog_obj, name=this_filter, value=val).save()

                # Create a filter applied object representing the barcodes sent
                if barcodes:
                    for prog in results:
                        prog_obj = Program.objects.get(id=prog)
                        Filters.objects.create(
                            resulting_cohort=cohort,
                            program=prog_obj,
                            name='Barcodes',
                            value="{} barcodes from {}".format(str(len(results[prog]['items'])), prog_obj.name)
                        ).save()

                # Store cohort to BigQuery
                bq_project_id = settings.BQ_PROJECT_ID
                cohort_settings = settings.GET_BQ_COHORT_SETTINGS()
                bcs = BigQueryCohortSupport(bq_project_id, cohort_settings.dataset_id, cohort_settings.table_id)
                bq_result = bcs.add_cohort_to_bq(cohort.id, [item for sublist in [results[x]['items'] for x in results.keys()] for item in sublist])

                # If BQ insertion fails, we immediately de-activate the cohort and warn the user
                if 'insertErrors' in bq_result:
                    Cohort.objects.filter(id=cohort.id).update(active=False)
                    redirect_url = reverse('cohort_list')
                    err_msg = ''
                    if len(bq_result['insertErrors']) > 1:
                        err_msg = 'There were '+str(len(bq_result['insertErrors'])) + ' insertion errors '
                    else:
                        err_msg = 'There was an insertion error '
                    messages.error(request, err_msg+' when creating your cohort in BigQuery. Creation of the BQ cohort has failed.')

                else:
                    # Check if this was a new cohort or an edit to an existing one and redirect accordingly
                    if not source:
                        redirect_url = reverse('cohort_list')
                        messages.info(request, 'Cohort "%s" created successfully.' % escape(cohort.name))
                    else:
                        redirect_url = reverse('cohort_details', args=[cohort.id])
                        messages.info(request, 'Changes applied successfully.')

                    if workbook_id and worksheet_id :
                        Worksheet.objects.get(id=worksheet_id).add_cohort(cohort)
                        redirect_url = reverse('worksheet_display', kwargs={'workbook_id':workbook_id, 'worksheet_id' : worksheet_id})
                    elif create_workbook :
                        workbook_model  = Workbook.create("default name", "This is a default workbook description", request.user)
                        worksheet_model = Worksheet.create(workbook_model.id, "worksheet 1","This is a default description")
                        worksheet_model.add_cohort(cohort)
                        redirect_url = reverse('worksheet_display', kwargs={'workbook_id': workbook_model.id, 'worksheet_id' : worksheet_model.id})

    except Exception as e:
        redirect_url = reverse('cohort_list')
        messages.error(request, "There was an error saving your cohort; it may not have been saved correctly.")
        logger.error('[ERROR] Exception while saving a cohort:')
        logger.exception(e)

    return redirect(redirect_url)


@login_required
@csrf_protect
def delete_cohort(request):
    if debug: print >> sys.stderr,'Called '+sys._getframe().f_code.co_name
    redirect_url = 'cohort_list'
    cohort_ids = request.POST.getlist('id')
    Cohort.objects.filter(id__in=cohort_ids).update(active=False)
    return redirect(reverse(redirect_url))


@login_required
@csrf_protect
def share_cohort(request, cohort_id=0):
    if debug: logger.debug('Called '+sys._getframe().f_code.co_name)

    status = None
    result = None

    try:
        emails = re.split('\s*,\s*', request.POST['share_users'].strip())
        users_not_found = []
        users = []
        req_user = None

        try:
            req_user = User.objects.get(id=request.user.id)
        except ObjectDoesNotExist as e:
            raise Exception("{} is not a user ID in this database!".format(str(request.user.id)))

        for email in emails:
            try:
                user = User.objects.get(email=email)
                users.append(user)
            except ObjectDoesNotExist as e:
                users_not_found.append(email)

        if len(users_not_found) > 0:
            status = 'error'
            result = {
                'msg': 'The following user emails could not be found; please ask them to log into the site first: ' + ", ".join(users_not_found)
            }
        else:
            if cohort_id == 0:
                cohort_ids = request.POST.getlist('cohort-ids')
                cohorts = Cohort.objects.filter(id__in=cohort_ids)
            else:
                cohorts = Cohort.objects.filter(id=cohort_id)

            already_shared = {}
            newly_shared = {}
            owner_cohort_names = []
            for user in users:
                for cohort in cohorts:
                    # Check to make sure this user has authority to grant sharing permission
                    try:
                        owner_perms = Cohort_Perms.objects.get(user=req_user, cohort=cohort, perm=Cohort_Perms.OWNER)
                    except ObjectDoesNotExist as e:
                        raise Exception("User {} is not the owner of cohort(s) {} and so cannot alter the permissions.".format(req_user.email, str(cohort.id)))

                    # Check for pre-existing share for this user
                    check = None
                    try:
                        check = Cohort_Perms.objects.get(user=user, cohort=cohort, perm=Cohort_Perms.READER)
                    except ObjectDoesNotExist:
                        if user.email != req_user.email:
                            obj = Cohort_Perms.objects.create(user=user, cohort=cohort, perm=Cohort_Perms.READER)
                            obj.save()
                            if cohort.id not in newly_shared:
                                newly_shared[cohort.id] = []
                            newly_shared[cohort.id].append(user.email)
                        else:
                            owner_cohort_names.append(cohort.name)
                    if check:
                        if cohort.id not in already_shared:
                            already_shared[cohort.id] = []
                        already_shared[cohort.id].append(user.email)

            status = 'success'
            success_msg = ""
            note = ""

            if len(newly_shared.keys()):
                user_set = set([y for x in newly_shared for y in newly_shared[x]])
                success_msg = ('Cohort ID {} has'.format(str(newly_shared.keys()[0])) if len(newly_shared.keys()) <= 1 else 'Cohort IDs {} have'.format(", ".join([str(x) for x in newly_shared.keys()]))) +' been successfully shared with the following user(s): {}'.format(", ".join(user_set))

            if len(already_shared):
                user_set = set([y for x in already_shared for y in already_shared[x]])
                note = "NOTE: {} already shared with the following user(s): {}".format(("Cohort IDs {} were".format(", ".join([str(x) for x in already_shared.keys()])) if len(already_shared.keys()) > 1 else "Cohort ID {} was".format(str(already_shared.keys()[0]))), "; ".join(user_set))

            if len(owner_cohort_names):
                note = "NOTE: User {} is the owner of cohort(s) [{}] and does not need to be added to the share email list to view.".format(req_user.email, ", ".join(owner_cohort_names))

            if not len(success_msg):
                success_msg = note
                note = None

            result = {
                'msg': success_msg,
                'note': note
            }

    except Exception as e:
        logger.error("[ERROR] While trying to share a cohort:")
        logger.exception(e)
        status = 'error'
        result = {
            'msg': 'There was an error while trying to share this cohort. Please contact the administrator.'
        }
    finally:
        if not status:
            status = 'error'
            result = {
                'msg': 'An unknown error has occurred while sharing this cohort. Please contact the administrator.'
            }

    return JsonResponse({
        'status': status,
        'result': result
    })


@login_required
@csrf_protect
def clone_cohort(request, cohort_id):
    if debug: logger.debug('[STATUS] Called '+sys._getframe().f_code.co_name)
    redirect_url = 'cohort_details'
    return_to = None
    try:

        parent_cohort = Cohort.objects.get(id=cohort_id)
        new_name = 'Copy of %s' % parent_cohort.name
        cohort = Cohort.objects.create(name=new_name)
        cohort.save()

        # If there are sample ids
        samples = Samples.objects.filter(cohort=parent_cohort).values_list('sample_barcode', 'case_barcode', 'project_id')
        sample_list = []
        for sample in samples:
            sample_list.append(Samples(cohort=cohort, sample_barcode=sample[0], case_barcode=sample[1], project_id=sample[2]))
        bulk_start = time.time()
        Samples.objects.bulk_create(sample_list)
        bulk_stop = time.time()
        logger.debug('[BENCHMARKING] Time to builk create: ' + (bulk_stop - bulk_start).__str__())

        # Clone the filters
        filters = Filters.objects.filter(resulting_cohort=parent_cohort)
        # ...but only if there are any (there may not be)
        if filters.__len__() > 0:
            filters_list = []
            for filter_pair in filters:
                filters_list.append(Filters(name=filter_pair.name, value=filter_pair.value, resulting_cohort=cohort, program=filter_pair.program))
            Filters.objects.bulk_create(filters_list)

        # Set source
        source = Source(parent=parent_cohort, cohort=cohort, type=Source.CLONE)
        source.save()

        # Set permissions
        perm = Cohort_Perms(cohort=cohort, user=request.user, perm=Cohort_Perms.OWNER)
        perm.save()

        # BQ needs an explicit case-per-sample dataset; get that now

        cohort_progs = parent_cohort.get_programs()

        samples_and_cases = get_sample_case_list(request.user, None, cohort.id)

        # Store cohort to BigQuery
        bq_project_id = settings.BQ_PROJECT_ID
        cohort_settings = settings.GET_BQ_COHORT_SETTINGS()
        bcs = BigQueryCohortSupport(bq_project_id, cohort_settings.dataset_id, cohort_settings.table_id)
        bcs.add_cohort_to_bq(cohort.id, samples_and_cases['items'])

        return_to = reverse(redirect_url,args=[cohort.id])

    except Exception as e:
        messages.error(request, 'There was an error while trying to clone this cohort. It may not have been properly created.')
        logger.error('[ERROR] While trying to clone cohort {}:')
        logger.exception(e)
        return_to = reverse(redirect_url, args=[parent_cohort.id])

    return redirect(return_to)

@login_required
@csrf_protect
def set_operation(request):
    if debug: print >> sys.stderr,'Called '+sys._getframe().f_code.co_name
    redirect_url = '/cohorts/'

    db = None
    cursor = None

    name = None

    try:

        if request.POST:
            name = request.POST.get('name').encode('utf8')
            cohorts = []
            base_cohort = None
            subtracted_cohorts = []
            notes = ''
            samples = []

            op = request.POST.get('operation')
            if op == 'union':
                notes = 'Union of '
                cohort_ids = request.POST.getlist('selected-ids')
                cohorts = Cohort.objects.filter(id__in=cohort_ids, active=True, cohort_perms__in=request.user.cohort_perms_set.all())
                first = True
                ids = ()
                for cohort in cohorts:
                    if first:
                        notes += cohort.name
                        first = False
                    else:
                        notes += ', ' + cohort.name
                    ids += (cohort.id,)

                start = time.time()
                union_samples = Samples.objects.filter(cohort_id__in=ids).distinct().values_list('sample_barcode', 'case_barcode', 'project_id')
                samples = [{'id': x[0], 'case': x[1], 'project': x[2]} for x in union_samples]

                stop = time.time()
                logger.debug('[BENCHMARKING] Time to build union sample set: ' + (stop - start).__str__())

            elif op == 'intersect':

                start = time.time()
                cohort_ids = request.POST.getlist('selected-ids')
                cohorts = Cohort.objects.filter(id__in=cohort_ids, active=True, cohort_perms__in=request.user.cohort_perms_set.all())
                request.user.cohort_perms_set.all()

                if len(cohorts):

                    project_list = []
                    cohorts_projects = {}
                    sample_project_map = {}

                    cohort_list = tuple(int(i) for i in cohort_ids)
                    params = ('%s,' * len(cohort_ids))[:-1]

                    db = get_sql_connection()
                    cursor = db.cursor()

                    intersect_and_proj_list_def = """
                        SELECT cs.sample_barcode, cs.case_barcode, GROUP_CONCAT(DISTINCT cs.project_id SEPARATOR ';')
                        FROM cohorts_samples cs
                        WHERE cs.cohort_id IN ({0})
                        GROUP BY cs.sample_barcode,cs.case_barcode
                        HAVING COUNT(DISTINCT cs.cohort_id) = %s;
                    """.format(params)

                    cohort_list += (len(cohorts),)

                    cursor.execute(intersect_and_proj_list_def, cohort_list)

                    for row in cursor.fetchall():
                        if row[0] not in sample_project_map:
                            projs = row[2]
                            if projs[-1] == ';':
                                projs = projs[:-1]

                            projs = [ int(x) if len(x) > 0 else -1 for x in projs.split(';') ]

                            project_list += projs

                            sample_project_map[row[0]] = {'case': row[1], 'projects': projs,}

                    if cursor: cursor.close()
                    if db and db.open: db.close()

                    project_list = list(set(project_list))
                    project_models = Project.objects.filter(id__in=project_list)

                    for project in project_models:
                        cohorts_projects[project.id] = project.get_my_root_and_depth()

                    cohort_sample_list = []

                    for sample_id in sample_project_map:
                        sample = sample_project_map[sample_id]
                        # If multiple copies of this sample from different studies were found, we need to examine
                        # their studies' inheritance chains
                        if len(sample['projects']) > 1:
                            projects = sample['projects']
                            no_match = False
                            root = -1
                            max_depth = -1
                            deepest_project = -1
                            for project in projects:
                                project_rd = cohorts_projects[project]

                                if root < 0:
                                    root = project_rd['root']
                                    max_depth = project_rd['depth']
                                    deepest_project = project
                                else:
                                    if root != project_rd['root']:
                                        no_match = True
                                    else:
                                        if max_depth < 0 or project_rd['depth'] > max_depth:
                                            max_depth = project_rd['depth']
                                            deepest_project = project

                            if not no_match:
                                cohort_sample_list.append({'id':sample_id, 'case':sample['case'], 'project':deepest_project, })
                        # If only one project was found, all copies of this sample implicitly match
                        else:
                            # If a project's ID is <= 0 it's a null project ID, so just record None
                            project = (None if sample['projects'][0] <=0 else sample['projects'][0])
                            cohort_sample_list.append({'id': sample_id, 'case': sample['case'], 'project':project})

                    samples = cohort_sample_list

                    stop = time.time()

                    logger.debug('[BENCHMARKING] Time to create intersecting sample set: ' + (stop - start).__str__())

            elif op == 'complement':
                base_id = request.POST.get('base-id')
                subtract_ids = request.POST.getlist('subtract-ids')

                cohort_list = tuple(int(i) for i in subtract_ids)
                params = ('%s,' * len(subtract_ids))[:-1]

                db = get_sql_connection()
                cursor = db.cursor()

                complement_cohort_list_def = """
                    SELECT base.sample_barcode,base.case_barcode,base.project_id
                    FROM cohorts_samples base
                    LEFT JOIN (
                        SELECT DISTINCT cs.sample_barcode,cs.case_barcode,cs.project_id
                        FROM cohorts_samples cs
                        WHERE cs.cohort_id IN ({0})
                    ) AS subtract
                    ON subtract.sample_barcode = base.sample_barcode AND subtract.case_barcode = base.case_barcode AND subtract.project_id = base.project_id
                    WHERE base.cohort_id = %s AND subtract.sample_barcode IS NULL;
                """.format(params)

                cohort_list += (int(base_id),)

                cursor.execute(complement_cohort_list_def, cohort_list)

                for row in cursor.fetchall():
                    samples.append({'id': row[0], 'case': row[1], 'project': row[2]})

                notes = 'Subtracted '
                base_cohort = Cohort.objects.get(id=base_id)
                subtracted_cohorts = Cohort.objects.filter(id__in=subtract_ids)
                first = True
                for item in subtracted_cohorts:
                    if first:
                        notes += item.name
                        first = False
                    else:
                        notes += ', ' + item.name
                notes += ' from %s.' % base_cohort.name

            if len(samples):
                start = time.time()
                new_cohort = Cohort.objects.create(name=name)
                perm = Cohort_Perms(cohort=new_cohort, user=request.user, perm=Cohort_Perms.OWNER)
                perm.save()

                # Store cohort samples to CloudSQL
                sample_list = []
                for sample in samples:
                    sample_list.append(Samples(cohort=new_cohort, sample_barcode=sample['id'], case_barcode=sample['case'], project_id=sample['project']))

                bulk_start = time.time()
                Samples.objects.bulk_create(sample_list)
                bulk_stop = time.time()
                logger.debug('[BENCHMARKING] Time to builk create: ' + (bulk_stop - bulk_start).__str__())

                # get the full resulting sample and case ID set
                samples_and_cases = get_sample_case_list(request.user, None, new_cohort.id)

                # Store cohort to BigQuery
                project_id = settings.BQ_PROJECT_ID
                cohort_settings = settings.GET_BQ_COHORT_SETTINGS()
                bcs = BigQueryCohortSupport(project_id, cohort_settings.dataset_id, cohort_settings.table_id)
                bcs.add_cohort_to_bq(new_cohort.id, samples_and_cases['items'])

                # Create Sources
                if op == 'union' or op == 'intersect':
                    for cohort in cohorts:
                        source = Source.objects.create(parent=cohort, cohort=new_cohort, type=Source.SET_OPS, notes=notes)
                        source.save()
                elif op == 'complement':
                    source = Source.objects.create(parent=base_cohort, cohort=new_cohort, type=Source.SET_OPS, notes=notes)
                    source.save()
                    for cohort in subtracted_cohorts:
                        source = Source.objects.create(parent=cohort, cohort=new_cohort, type=Source.SET_OPS, notes=notes)
                        source.save()

                stop = time.time()
                logger.debug('[BENCHMARKING] Time to make cohort in set ops: '+(stop - start).__str__())
                messages.info(request, 'Cohort "%s" created successfully.' % escape(new_cohort.name))
            else:
                message = 'Operation resulted in empty set of samples. Cohort not created.'
                messages.warning(request, message)
                redirect_url = 'cohort_list'

    except Exception as e:
        logger.error('[ERROR] Exception in Cohorts/views.set_operation:')
        logger.exception(e)
        redirect_url = 'cohort_list'
        message = 'There was an error while creating your cohort%s. It may have been only partially created.' % ((', "%s".' % escape(name)) if name else '')
        messages.error(request, message)
    finally:
        if cursor: cursor.close()
        if db and db.open: db.close()

    return redirect(redirect_url)


@login_required
@csrf_protect
def union_cohort(request):
    if debug: print >> sys.stderr,'Called '+sys._getframe().f_code.co_name
    redirect_url = '/cohorts/'

    return redirect(redirect_url)


@login_required
@csrf_protect
def intersect_cohort(request):
    if debug: logger.debug('Called '+sys._getframe().f_code.co_name)
    redirect_url = '/cohorts/'
    return redirect(redirect_url)


@login_required
@csrf_protect
def set_minus_cohort(request):
    if debug: logger.debug('Called '+sys._getframe().f_code.co_name)
    redirect_url = '/cohorts/'

    return redirect(redirect_url)


@login_required
@csrf_protect
def save_comment(request):
    if debug: logger.debug('Called '+sys._getframe().f_code.co_name)
    content = request.POST.get('content').encode('utf-8')
    cohort = Cohort.objects.get(id=int(request.POST.get('cohort_id')))
    obj = Cohort_Comments.objects.create(user=request.user, cohort=cohort, content=content)
    obj.save()
    return_obj = {
        'first_name': request.user.first_name,
        'last_name': request.user.last_name,
        'date_created': formats.date_format(obj.date_created, 'DATETIME_FORMAT'),
        'content': escape(obj.content)
    }
    return HttpResponse(json.dumps(return_obj), status=200)


@login_required
@csrf_protect
def save_cohort_from_plot(request):
    if debug: logger.debug('Called '+sys._getframe().f_code.co_name)
    cohort_name = request.POST.get('cohort-name', 'Plot Selected Cohort')
    result = {}

    if cohort_name:

        blacklist = re.compile(BLACKLIST_RE,re.UNICODE)
        match = blacklist.search(unicode(cohort_name))
        if match:
            # XSS risk, log and fail this cohort save
            match = blacklist.findall(unicode(cohort_name))
            logger.error('[ERROR] While saving a cohort, saw a malformed name: '+cohort_name+', characters: '+str(match))
            result['error'] = "Your cohort's name contains invalid characters; please choose another name."
            return HttpResponse(json.dumps(result), status=200)

        # Create Cohort
        cohort = Cohort.objects.create(name=cohort_name)
        cohort.save()

        # Create Permission
        perm = Cohort_Perms.objects.create(cohort=cohort, user=request.user, perm=Cohort_Perms.OWNER)
        perm.save()

        # Create Sources, at this point only one cohort for a plot
        plot_id = request.POST.get('plot-id')
        source_plot = Worksheet_plot.objects.get(id=plot_id)
        plot_cohorts = source_plot.get_cohorts()
        source_list = []
        for c in plot_cohorts :
            source_list.append(Source(parent=c, cohort=cohort, type=Source.PLOT_SEL))
        Source.objects.bulk_create(source_list)

        # Create Samples
        samples = request.POST.get('samples', '')
        if len(samples):
            samples = json.loads(samples)
        sample_list = []
        for sample in samples:
            for project in sample['project']:
                sample_list.append(Samples(cohort=cohort, sample_barcode=sample['sample'], case_barcode=sample['case'], project_id=project))
        bulk_start = time.time()
        Samples.objects.bulk_create(sample_list)
        bulk_stop = time.time()
        logger.debug('[BENCHMARKING] Time to builk create: ' + (bulk_stop - bulk_start).__str__())

        samples_and_cases = get_sample_case_list(request.user,None,cohort.id)

        # Store cohort to BigQuery
        bq_project_id = settings.BQ_PROJECT_ID
        cohort_settings = settings.GET_BQ_COHORT_SETTINGS()
        bcs = BigQueryCohortSupport(bq_project_id, cohort_settings.dataset_id, cohort_settings.table_id)
        bcs.add_cohort_to_bq(cohort.id, samples_and_cases['items'])

        result['message'] = "Cohort '" + escape(cohort.name) + "' created from the selection set."
    else:
        result['error'] = "No cohort name was supplied - the cohort was not saved."

    return HttpResponse(json.dumps(result), status=200)


@login_required
@csrf_protect
def cohort_filelist(request, cohort_id=0, panel_type=None):
    if debug: logger.debug('Called '+sys._getframe().f_code.co_name)

    template = 'cohorts/cohort_filelist{}.html'.format("_{}".format(panel_type) if panel_type else "")

    if cohort_id == 0:
        messages.error(request, 'Cohort requested does not exist.')
        return redirect('/user_landing')

    try:
        metadata_data_attr_builds = {
            'HG19': fetch_build_data_attr('HG19'),
            'HG38': fetch_build_data_attr('HG38')
        }

        build = request.GET.get('build', 'HG19')

        metadata_data_attr = metadata_data_attr_builds[build]

        has_access = auth_dataset_whitelists_for_user(request.user.id)

        items = None

        if panel_type:
            items = cohort_files(request, cohort_id, build=build, access=has_access, type=panel_type)

            for attr in items['metadata_data_counts']:
                for val in items['metadata_data_counts'][attr]:
                    metadata_data_attr[attr]['values'][val]['count'] = items['metadata_data_counts'][attr][val]
                metadata_data_attr[attr]['values'] = [metadata_data_attr[attr]['values'][x] for x in metadata_data_attr[attr]['values']]

        for attr_build in metadata_data_attr_builds:
            if attr_build != build:
                for attr in metadata_data_attr_builds[attr_build]:
                    for val in metadata_data_attr_builds[attr_build][attr]['values']:
                        metadata_data_attr_builds[attr_build][attr]['values'][val]['count'] = 0
                    metadata_data_attr_builds[attr_build][attr]['values'] = [metadata_data_attr_builds[attr_build][attr]['values'][x] for x in
                                                                             metadata_data_attr_builds[attr_build][attr]['values']]
            metadata_data_attr_builds[attr_build] = [metadata_data_attr_builds[attr_build][x] for x in metadata_data_attr_builds[attr_build]]

        cohort = Cohort.objects.get(id=cohort_id, active=True)
        cohort.perm = cohort.get_perm(request)

        # Check if cohort contains user data samples - return info message if it does.
        # Get user accessed projects
        user_projects = Project.get_user_projects(request.user)
        cohort_sample_list = Samples.objects.filter(cohort=cohort, project__in=user_projects)
        if cohort_sample_list.count():
            messages.info(
                request,
                "File listing is not available for cohort samples that come from a user uploaded project. " +
                "This functionality is currently being worked on and will become available in a future release."
            )

        return render(request, template, {'request': request,
                                            'cohort': cohort,
                                            'total_file_count': (items['total_file_count'] if items else 0),
                                            'download_url': reverse('download_filelist', kwargs={'cohort_id': cohort_id}),
                                            'export_url': reverse('export_data', kwargs={'cohort_id': cohort_id, 'export_type': 'file_manifest'}),
                                            'metadata_data_attr': metadata_data_attr_builds,
                                            'file_list': (items['file_list'] if items else []),
                                            'file_list_max': MAX_FILE_LIST_ENTRIES,
                                            'sel_file_max': MAX_SEL_FILES,
                                            'img_thumbs_url': settings.IMG_THUMBS_URL,
                                            'has_user_data': bool(cohort_sample_list.count() > 0),
                                            'build': build})
    except Exception as e:
        logger.error("[ERROR] While trying to view the cohort file list: ")
        logger.exception(e)
        messages.error(request, "There was an error while trying to view the file list. Please contact the administrator for help.")
        return redirect(reverse('cohort_details', args=[cohort_id]))


@login_required
def cohort_filelist_ajax(request, cohort_id=0, panel_type=None):
    if debug: logger.debug('Called '+sys._getframe().f_code.co_name)
    if cohort_id == 0:
        response_str = '<div class="row">' \
                    '<div class="col-lg-12">' \
                    '<div class="alert alert-danger alert-dismissible">' \
                    '<button type="button" class="close" data-dismiss="alert"><span aria-hidden="true">&times;</span><span class="sr-only">Close</span></button>' \
                    'Cohort provided does not exist.' \
                    '</div></div></div>'
        return HttpResponse(response_str, status=500)

    params = {}
    do_filter_count = True
    if request.GET.get('files_per_page', None) is not None:
        files_per_page = int(request.GET.get('files_per_page'))
        params['limit'] = files_per_page
        if request.GET.get('page', None) is not None:
            do_filter_count = False
            page = int(request.GET.get('page'))
            params['page'] = page
            offset = (page - 1) * files_per_page
            params['offset'] = offset
    elif request.GET.get('limit', None) is not None:
        limit = int(request.GET.get('limit'))
        params['limit'] = limit

    if request.GET.get('offset', None) is not None:
        offset = int(request.GET.get('offset'))
        params['offset'] = offset
    if request.GET.get('sort_column', None) is not None:
        sort_column = request.GET.get('sort_column')
        params['sort_column'] = sort_column
    if request.GET.get('sort_order', None) is not None:
        sort_order = int(request.GET.get('sort_order'))
        params['sort_order'] = sort_order


    build = request.GET.get('build','HG19')

    has_access = auth_dataset_whitelists_for_user(request.user.id)

    result = cohort_files(request=request, cohort_id=cohort_id, build=build, access=has_access, type=panel_type, do_filter_count=do_filter_count, **params)

    # If nothing was found, our total file count will reflect that
    if do_filter_count:
        metadata_data_attr = fetch_build_data_attr(build)
        if len(result['metadata_data_counts']):
            for attr in result['metadata_data_counts']:
                for val in result['metadata_data_counts'][attr]:
                    metadata_data_attr[attr]['values'][val]['count'] = result['metadata_data_counts'][attr][val]
        else:
            for attr in metadata_data_attr:
                for val in metadata_data_attr[attr]['values']:
                    metadata_data_attr[attr]['values'][val]['count'] = 0

        for attr in metadata_data_attr:
            metadata_data_attr[attr]['values'] = [metadata_data_attr[attr]['values'][x] for x in
                                                  metadata_data_attr[attr]['values']]

        del result['metadata_data_counts']
        result['metadata_data_attr'] = [metadata_data_attr[x] for x in metadata_data_attr]

    return JsonResponse(result, status=200)


@login_required
@csrf_protect
def cohort_samples_cases(request, cohort_id=0):
    if cohort_id == 0:
        messages.error(request, 'Cohort provided does not exist.')
        response = redirect('cohort_list')

    try:
        cohort_name = Cohort.objects.get(id=cohort_id).name
        samples = Samples.objects.filter(cohort=cohort_id)

        rows = (["Sample and Case List for Cohort '"+cohort_name+"'"],)
        rows += (["Sample Barcode", "Case Barcode"],)

        for sample in samples:
            rows += ([sample.sample_barcode, sample.case_barcode],)

        pseudo_buffer = Echo()
        writer = csv.writer(pseudo_buffer)
        response = StreamingHttpResponse((writer.writerow(row) for row in rows),
                                         content_type="text/csv")
        response['Content-Disposition'] = 'attachment; filename="samples_cases_in_cohort_{}.csv"'.format(str(cohort_id))

    except ObjectDoesNotExist:
        messages.error(request, "A cohort of the ID {} was not found.".format(str(cohort_id)))
        response = redirect('cohort_list')
    except Exception as e:
        logger.error("[ERROR] While trying to download a list of samples and cases for cohort {}:".format(str(cohort_id)))
        logger.exception(e)
        messages.error(request, "There was an error while attempting to obtain the list of samples and cases for cohort ID {}. Please contact the administrator.".format(str(cohort_id)))
        response = redirect('cohort_list')

    return response


class Echo(object):
    """An object that implements just the write method of the file-like
    interface.
    """
    def write(self, value):
        """Write the value by returning it, instead of storing in a buffer."""
        return value


def streaming_csv_view(request, cohort_id=0):
    if cohort_id == 0:
        messages.error(request, 'Cohort {} does not exist.'.format(str(cohort_id)))
        return redirect('cohort_list')

    try:
        cohort = Cohort.objects.get(id=cohort_id)
        total_expected = int(request.GET.get('total', '0'))

        if total_expected == 0:
            logger.warn("[ERROR] Didn't receive a total--using MAX_FILE_LIST_ENTRIES.")
            total_expected = MAX_FILE_LIST_ENTRIES

        limit = -1 if total_expected < MAX_FILE_LIST_ENTRIES else MAX_FILE_LIST_ENTRIES

        file_list = None

        build = escape(request.GET.get('build', 'HG19'))

        if not re.compile(r'[Hh][Gg](19|38)').search(build):
            raise Exception("Invalid build supplied")

        items = cohort_files(request=request, cohort_id=cohort_id, limit=limit, build=build)
        if 'file_list' in items:
            file_list = items['file_list']
        else:
            if 'error' in items:
                messages.error(request, items['error']['message'])
            else:
                messages.error(request, "There was an error while attempting to retrieve this file list - please contact the administrator.")
            return redirect(reverse('cohort_filelist', kwargs={'cohort_id': cohort_id}))

        if len(file_list) < total_expected:
            messages.error(request, 'Only %d files found out of %d expected!' % (len(file_list), total_expected))
            return redirect(reverse('cohort_filelist', kwargs={'cohort_id': cohort_id}))

        if len(file_list) > 0:
            """A view that streams a large CSV file."""
            # Generate a sequence of rows. The range is based on the maximum number of
            # rows that can be handled by a single sheet in most spreadsheet
            # applications.
            rows = (["File listing for Cohort '{}', Build {}".format(cohort.name, build)],)
            rows += (["Sample", "Program", "Platform", "Exp. Strategy", "Data Category", "Data Type", "Data Format", "Cloud Storage Location", "Access Type"],)
            for file in file_list:
                rows += ([file['sample'], file['program'], file['platform'], file['exp_strat'], file['datacat'], file['datatype'], file['dataformat'], file['cloudstorage_location'], file['access'].replace("-", " ")],)
            pseudo_buffer = Echo()
            writer = csv.writer(pseudo_buffer)
            response = StreamingHttpResponse((writer.writerow(row) for row in rows),
                                             content_type="text/csv")
            timestamp = datetime.datetime.fromtimestamp(time.time()).strftime('%Y%m%d_%H%M%S')
            response['Content-Disposition'] = 'attachment; filename="file_list_cohort_{}_build_{}_{}.csv"'.format(str(cohort_id),build,timestamp)
            response.set_cookie("downloadToken", request.GET.get('downloadToken'))
            return response

    except Exception as e:
        logger.error("[ERROR] While downloading the list of files for user {}:".format(str(request.user.id)))
        logger.exception(e)
<<<<<<< HEAD
        messages.error(request,"There was an error while preparing your list for download--please conotact the administrator.")
=======
        messages.error("There was an error while attempting to download your filelist--please contact the administrator.")
>>>>>>> d73728c1

    return redirect(reverse('cohort_filelist', kwargs={'cohort_id': cohort_id}))


@login_required
def unshare_cohort(request, cohort_id=0):

    cohort_set = None
    status = None
    result = None
    redirect_url = None

    try:
        if request.POST.get('cohorts'):
            cohort_set = json.loads(request.POST.get('cohorts'))
        else:
            if cohort_id == 0:
                raise Exception("No cohort ID was provided!")
            else:
                cohort_set = [cohort_id]

        for cohort in cohort_set:
            owner = str(Cohort.objects.get(id=cohort).get_owner().id)
            req_user = str(request.user.id)
            # If a user_id wasn't provided, this is a user asking to remove themselves from a cohort
            unshare_user = str(request.POST.get('user_id') or request.user.id)

            # You can't remove someone from a cohort if you're not the owner,
            # unless you're removing yourself from someone else's cohort
            if req_user != owner and req_user != unshare_user:
                raise Exception('Cannot make changes to sharing on a cohort if you are not the owner.')

            cohort_perms = Cohort_Perms.objects.filter(cohort=cohort, user=unshare_user)

            for resc in cohort_perms:
                # Don't try to delete your own permissions as owner
                if str(resc.perm) != 'OWNER':
                    resc.delete()

            if req_user != owner and req_user == unshare_user:
                messages.info(request, "You have been successfully removed from cohort ID {}.".format(str(cohort_id)))
                redirect_url = 'cohort_list'
            else:
                unshared = User.objects.get(id=unshare_user)
                status = 'success'
                result = { 'msg': ('User {} was successfully removed from cohort'.format(unshared.email) +
                   ('s' if len(cohort_set) > 1 else '') + ' {}.'.format(", ".join([str(x) for x in cohort_set])))
                }

    except Exception as e:
        logger.error("[ERROR] While trying to unshare a cohort:")
        logger.exception(e)
        messages.error(request, 'There was an error while attempting to unshare the cohort(s).')
        redirect_url = 'cohort_list'

    if redirect_url:
        return redirect(redirect_url)
    else:
        return JsonResponse({
            'status': status,
            'result': result
        })


@login_required
def get_metadata(request):
    filters = json.loads(request.GET.get('filters', '{}'))
    cohort = request.GET.get('cohort_id', None)
    limit = request.GET.get('limit', None)
    program_id = request.GET.get('program_id', None)

    program_id = int(program_id) if program_id is not None else None

    user = Django_User.objects.get(id=request.user.id)

    if program_id is not None and program_id > 0:
        results = public_metadata_counts(filters[str(program_id)], cohort, user, program_id, limit)

        # If there is an extent cohort, to get the cohort's new totals per applied filters
        # we have to check the unfiltered programs for their numbers and tally them in
        # This includes user data!
        if cohort:
            results['cohort-total'] = results['total']
            results['cohort-cases'] = results['cases']
            cohort_pub_progs = Program.objects.filter(id__in=Project.objects.filter(id__in=Samples.objects.filter(cohort_id=cohort).values_list('project_id',flat=True).distinct()).values_list('program_id',flat=True).distinct(), is_public=True)
            for prog in cohort_pub_progs:
                if prog.id != program_id:
                    prog_res = public_metadata_counts(filters[str(prog.id)], cohort, user, prog.id, limit)
                    results['cohort-total'] += prog_res['total']
                    results['cohort-cases'] += prog_res['cases']

            cohort_user_progs = Program.objects.filter(id__in=Project.objects.filter(id__in=Samples.objects.filter(cohort_id=cohort).values_list('project_id',flat=True).distinct()).values_list('program_id', flat=True).distinct(), is_public=False)
            for prog in cohort_user_progs:
                user_prog_res = user_metadata_counts(user, {'0': {'user_program', [prog.id]}}, cohort)
                results['cohort-total'] += user_prog_res['total']
                results['cohort-cases'] += user_prog_res['cases']
    else:
        results = user_metadata_counts(user, filters, cohort)

    if not results:
        results = {}

    return JsonResponse(results)


@login_required
def get_cohort_filter_panel(request, cohort_id=0, program_id=0):
    # Check program ID against public programs
    public_program = Program.objects.filter(id=program_id).first()
    user = request.user

    if public_program:
        # Public Program
        template = 'cohorts/isb-cgc-data.html'

        filters = None

        # If we want to automatically select some filters for a new cohort, do it here
        if not cohort_id:
            # Currently we do not select anything by default
            filters = None

        clin_attr = fetch_program_attr(program_id)

        molecular_attr = {}
        molecular_attr_builds = None

        if public_program.name in BQ_MOLECULAR_ATTR_TABLES and BQ_MOLECULAR_ATTR_TABLES[public_program.name]:
            molecular_attr = {
                'categories': [{'name': MOLECULAR_CATEGORIES[x]['name'], 'value': x, 'count': 0, 'attrs': MOLECULAR_CATEGORIES[x]['attrs']} for x in MOLECULAR_CATEGORIES],
                'attrs': MOLECULAR_ATTR
            }

            molecular_attr_builds = [
                {'value': x, 'displ_text': BQ_MOLECULAR_ATTR_TABLES[public_program.name][x]['dataset']+':'+BQ_MOLECULAR_ATTR_TABLES[public_program.name][x]['table']} for x in BQ_MOLECULAR_ATTR_TABLES[public_program.name].keys() if BQ_MOLECULAR_ATTR_TABLES[public_program.name][x] is not None
            ]

            # Note which attributes are in which categories
            for cat in molecular_attr['categories']:
                for attr in cat['attrs']:
                    ma = next((x for x in molecular_attr['attrs'] if x['value'] == attr), None)
                    if ma:
                        ma['category'] = cat['value']

        data_types = fetch_program_data_types(program_id)

        results = public_metadata_counts(filters, (cohort_id if cohort_id > 0 else None), user, program_id)

        template_values = {
            'request': request,
            'attr_counts': results['count'] if 'count' in results else [],
            'data_type_counts': results['data_counts'] if 'data_counts' in results else [],
            'total_samples': int(results['total']),
            'clin_attr': clin_attr,
            'molecular_attr': molecular_attr,
            'molecular_attr_builds': molecular_attr_builds,
            'data_types': data_types,
            'metadata_filters': filters or {},
            'program': public_program,
            'metadata_counts': results
        }

        if cohort_id:
            template_values['cohort'] = Cohort.objects.get(id=cohort_id)

    else:
        # Requesting User Data filter panel
        template = 'cohorts/user-data.html'

        filters = None

        # If we want to automatically select some filters for a new cohort, do it here
        if not cohort_id:
            # Currently we do not select anything by default
            filters = None

        results = user_metadata_counts(user, filters, (cohort_id if cohort_id != 0 else None))

        template_values = {
            'request': request,
            'attr_counts': results['count'],
            'total_samples': int(results['total']),
            'total_cases': int(results['cases']),
            'metadata_filters': filters or {},
            'metadata_counts': results,
            'program': 0
        }

    return render(request, template, template_values)


@login_required
def cohort_files(request, cohort_id, limit=25, page=1, offset=0, sort_column='col-program', sort_order=0, build='HG38', access=None, type=None, do_filter_count=True):

    inc_filters = json.loads(request.GET.get('filters', '{}')) if request.GET else json.loads(request.POST.get('filters', '{}'))

    user = request.user
    user_email = user.email
    user_id = user.id

    resp = None
    db = None
    cursor = None
    query_limit = limit
    type_conditions = ""
    limit_clause = ""
    offset_clause = ""

    filter_counts = None
    file_list = []
    total_file_count = 0

    try:
        # Attempt to get the cohort perms - this will cause an excpetion if we don't have them
        Cohort_Perms.objects.get(cohort_id=cohort_id, user_id=user_id)

        if type == 'dicom':

            filter_counts = {}

            limit_clause = ""
            offset_clause = ""

            bq_cohort_table = settings.BIGQUERY_COHORT_TABLE_ID
            bq_cohort_dataset = settings.COHORT_DATASET_ID
            bq_cohort_project_id = settings.BIGQUERY_PROJECT_NAME
            data_project = settings.BIGQUERY_DATA_PROJECT_NAME

            file_list_query_base = """
                SELECT cs.case_barcode, ds.StudyInstanceUID, ds.StudyDescription, bc.disease_code, bc.project_short_name
                FROM  [{cohort_project}:{cohort_dataset}.{cohort_table}] cs
                JOIN [{data_project}:{tcga_img_dataset}.{dcf_data_table}] ds
                ON cs.case_barcode = ds.PatientID
                JOIN [{data_project}:{tcga_bioclin_dataset}.{tcga_clin_table}] bc
                ON bc.case_barcode=cs.case_barcode
                WHERE cs.cohort_id = {cohort}
                GROUP BY cs.case_barcode, ds.StudyInstanceUID, ds.StudyDescription, bc.disease_code, bc.project_short_name                
            """.format(cohort_dataset=bq_cohort_dataset,
                cohort_project=bq_cohort_project_id, cohort_table=bq_cohort_table,
                data_project=data_project, dcf_data_table="TCGA_radiology_images", tcga_img_dataset="metadata",
                tcga_bioclin_dataset="TCGA_bioclin_v0", tcga_clin_table="Clinical", cohort=cohort_id)

            file_list_query = """
                {select_clause}
                {order_clause}
                {limit_clause}
                {offset_clause}
            """

            file_count_query = """
                SELECT COUNT(*)
                FROM (
                  {select_clause}
                )
            """

            # col_map: used in the sql ORDER BY clause
            # key: html column attribute 'columnId'
            # value: db table column name
            col_map = {
                'col-program': 'bc.project_short_name',
                'col-barcode': 'cs.case_barcode',
                'col-diseasecode': 'bc.disease_code',
                'col-projectname': 'bc.project_short_name',
                'col-studydesc': 'ds.StudyDescription',
                'col-studyuid': 'ds.StudyInstanceUID'
            }

            if limit > 0:
                limit_clause = ' LIMIT %s' % str(limit)
                # Offset is only valid when there is a limit
                if offset > 0:
                    offset_clause = ' OFFSET %s' % str(offset)

            order_clause = "ORDER BY " + col_map[sort_column] + (" DESC" if sort_order == 1 else "")

            bq_service = authorize_credentials_with_Google()
            if do_filter_count:
                # Query the count
                query_job = submit_bigquery_job(bq_service, settings.BQ_PROJECT_ID, file_count_query.format(select_clause=file_list_query_base))
                job_is_done = is_bigquery_job_finished(bq_service, settings.BQ_PROJECT_ID,
                                                       query_job['jobReference']['jobId'])
                retries = 0
                start = time.time()
                while not job_is_done and retries < BQ_ATTEMPT_MAX:
                    retries += 1
                    sleep(1)
                    job_is_done = is_bigquery_job_finished(bq_service, settings.BQ_PROJECT_ID,
                                                           query_job['jobReference']['jobId'])
                stop = time.time()
                logger.debug('[BENCHMARKING] Time to query BQ for dicom count: ' + (stop - start).__str__())
                results = get_bq_job_results(bq_service, query_job['jobReference'])
                for entry in results:
                    total_file_count = int(entry['f'][0]['v'])

            # Query the file list only if there was anything to find
            if (total_file_count and do_filter_count) or not do_filter_count:
                query_job = submit_bigquery_job(bq_service, settings.BQ_PROJECT_ID, file_list_query.format(
                    select_clause=file_list_query_base, order_clause=order_clause, limit_clause=limit_clause, offset_clause=offset_clause)
                )
                job_is_done = is_bigquery_job_finished(bq_service, settings.BQ_PROJECT_ID, query_job['jobReference']['jobId'])

                retries = 0

                start = time.time()
                while not job_is_done and retries < BQ_ATTEMPT_MAX:
                    retries += 1
                    sleep(1)
                    job_is_done = is_bigquery_job_finished(bq_service, settings.BQ_PROJECT_ID,
                                                           query_job['jobReference']['jobId'])
                stop = time.time()

                logger.debug('[BENCHMARKING] Time to query BQ for dicom data: ' + (stop - start).__str__())

                results = get_bq_job_results(bq_service, query_job['jobReference'])

                if len(results) > 0:
                    for entry in results:
                        file_list.append({
                            'case': entry['f'][0]['v'],
                            'study_uid': entry['f'][1]['v'],
                            'study_desc': entry['f'][2]['v'] or 'N/A',
                            'disease_code': entry['f'][3]['v'],
                            'project_short_name': entry['f'][4]['v'],
                            'program': "TCGA"
                        })

        else:
            select_clause_base = """
                 SELECT md.sample_barcode, md.case_barcode, md.disease_code, md.file_name, md.file_name_key,
                  md.index_file_name, md.access, md.acl, md.platform, md.data_type, md.data_category,
                  md.experimental_strategy, md.data_format, md.file_gdc_id, md.case_gdc_id, md.project_short_name
 
                 FROM {metadata_table} md
                 JOIN (
                     SELECT sample_barcode
                     FROM cohorts_samples
                     WHERE cohort_id = {cohort_id}
                 ) cs
                 ON cs.sample_barcode = md.sample_barcode
                 WHERE md.file_uploaded='true' {type_conditions} {filter_conditions}
            """

            file_list_query = """
                {select_clause}
                {order_clause}
                {limit_clause}
                {offset_clause}                
            """
            col_map = {
                'col-program': 'project_short_name',
                'col-barcode': 'case_barcode',
                'col-filename': 'file_name',
                'col-diseasecode': 'disease_code',
                'col-exp-strategy': 'experimental_strategy',
                'col-platform': 'platform',
                'col-datacat': 'data_category',
                'col-datatype': 'data_type',
                'col-dataformat': 'data_format'
            }

            if type == 'igv':
                type_conditions = "AND md.data_format='BAM'"
                inc_filters['data_format'] = ['BAM']
            elif type == 'camic':
                type_conditions = "AND md.data_format='SVS'"
                inc_filters['data_format'] = ['SVS']

            db = get_sql_connection()
            cursor = db.cursor(MySQLdb.cursors.DictCursor)

            cohort_programs = Cohort.objects.get(id=cohort_id).get_programs()

            params = ()
            select_clause = ''
            count_select_clause = ''
            first_program = True
            for program in cohort_programs:
                program_data_tables = Public_Data_Tables.objects.filter(program=program, build=build)
                if len(program_data_tables) <= 0:
                    logger.debug("[STATUS] No metadata_data table for {}, build {}--skipping.".format(program.name,build))
                    # This program has no metadata_data table for this build, or at all--skip
                    continue
                program_data_table = program_data_tables[0].data_table
                filter_conditions = ''
                if len(inc_filters):
                    built_clause = build_where_clause(inc_filters, for_files=True)
                    filter_conditions = 'AND ' + built_clause['query_str']
                    params += built_clause['value_tuple']

                union_template = (" UNION " if not first_program else "") + "(" + select_clause_base + ")"
                select_clause += union_template.format(
                    cohort_id=cohort_id,
                    metadata_table=program_data_table,
                    type_conditions=type_conditions,
                    filter_conditions=filter_conditions)
                if do_filter_count:
                    count_select_clause += union_template.format(
                        cohort_id=cohort_id,
                        metadata_table=program_data_table,
                        type_conditions=type_conditions,
                        filter_conditions='')
                first_program = False

            # if first_program is still true, we found no programs with data tables for this build
            if not first_program:
                if limit > 0:
                    limit_clause = ' LIMIT %s' % str(limit)
                    # Offset is only valid when there is a limit
                    if offset > 0:
                        offset_clause = ' OFFSET %s' % str(offset)
                order_clause = "ORDER BY "+col_map[sort_column]+(" DESC" if sort_order == 1 else "")

                start = time.time()
                query = file_list_query.format(select_clause=select_clause, order_clause=order_clause, limit_clause=limit_clause,
                            offset_clause=offset_clause)
                cursor.execute(query, params)
                stop = time.time()
                logger.info("[STATUS] Time to get file-list: {}s".format(str(stop - start)))

                counts = {}
                if do_filter_count:
                    start = time.time()
                    counts = count_public_data_type(request.user, count_select_clause,
                                                inc_filters, cohort_programs, (type is not None and type != 'all'), build)
                    stop = time.time()
                    logger.info("[STATUS] Time to count public data files: {}s".format(str((stop-start))))

                if cursor.rowcount > 0:
                    for item in cursor.fetchall():
                        whitelist_found = False
                        # If this is a controlled-access entry, check for the user's access to it
                        if item['access'] == 'controlled' and access:
                            whitelists = item['acl'].split(',')
                            for whitelist in whitelists:
                                if whitelist in access:
                                    whitelist_found = True

                        file_list.append({
                            'sample': item['sample_barcode'],
                            'case': item['case_barcode'],
                            'disease_code': item['disease_code'],
                            'build': build.lower(),
                            'cloudstorage_location': item['file_name_key'] or 'N/A',
                            'index_name': item['index_file_name'] or 'N/A',
                            'access': (item['access'] or 'N/A'),
                            'user_access': str(item['access'] != 'controlled' or whitelist_found),
                            'filename': item['file_name'] or 'N/A',
                            'exp_strat': item['experimental_strategy'] or 'N/A',
                            'platform': item['platform'] or 'N/A',
                            'datacat': item['data_category'] or 'N/A',
                            'datatype': (item['data_type'] or 'N/A'),
                            'dataformat': (item['data_format'] or 'N/A'),
                            'program': item['project_short_name'].split("-")[0],
                            'case_gdc_id': (item['case_gdc_id'] or 'N/A'),
                            'file_gdc_id': (item['file_gdc_id'] or 'N/A'),
                            'project_short_name': (item['project_short_name'] or 'N/A'),
                            'cohort_id': cohort_id
                        })
                filter_counts = counts
                files_counted = False
                # Add to the file total
                if do_filter_count:
                    for attr in filter_counts:
                        if files_counted:
                            continue
                        for val in filter_counts[attr]:
                            if not files_counted and (attr not in inc_filters or val in inc_filters[attr]):
                                total_file_count += int(filter_counts[attr][val])
                        files_counted = True
            else:
                filter_counts = {}
        resp = {
            'total_file_count': total_file_count,
            'page': page,
            'file_list': file_list,
            'build': build,
            'metadata_data_counts': filter_counts
        }

    except (IndexError, TypeError) as e:
        logger.error("Error obtaining list of samples in cohort file list")
        logger.exception(e)
        resp = {'error': 'Error obtaining list of samples in cohort file list'}

    except (ObjectDoesNotExist, MultipleObjectsReturned), e:
        logger.error("[ERROR] Exception when retrieving cohort file list:")
        logger.exception(e)
        resp = {'error': "%s does not have permission to view cohort %d." % (user_email, cohort_id)}

    except Exception as e:
        logger.error("[ERROR] Exception obtaining file list and platform counts:")
        logger.exception(e)
        resp = {'error': 'Error getting counts'}

    finally:
        if cursor: cursor.close()
        if db and db.open: db.close()

    return resp


# Master method for exporting data types to BQ, GCS, etc.
@login_required
@csrf_protect
def export_data(request, cohort_id=0, export_type=None):
    if debug: logger.debug('Called ' + sys._getframe().f_code.co_name)

    redirect_url = reverse('cohort_list') if not cohort_id else reverse('cohort_filelist', args=[cohort_id])

    status = 200
    result = None

    try:
        req_user = User.objects.get(id=request.user.id)
        export_dest = request.POST.get('export-dest', None)

        logger.debug("export_type is {}".format("None" if not export_type else export_type))

        if not export_type or not export_dest:
            raise Exception("Can't perform export--destination and/or export type weren't provided!")

        dataset = None
        bq_proj_id = None

        if not cohort_id:
            messages.error(request, "You must provide a valid cohort ID in order to export its information.")
            return redirect(redirect_url)

        cohort = Cohort.objects.get(id=cohort_id)

        try:
            Cohort_Perms.objects.get(user=req_user, cohort=cohort, perm=Cohort_Perms.OWNER)
        except ObjectDoesNotExist as e:
            messages.error(request, "You must be the owner of a cohort in order to export its data.")
            return redirect(redirect_url)

        # If destination is GCS
        file_format = request.POST.get('file-format', 'CSV')
        gcs_bucket = request.POST.get('gcs-bucket', None)
        file_name = None

        # If destination is BQ
        table = None

        if export_dest == 'table':
            dataset = request.POST.get('project-dataset', '').split(":")[1]
            proj_id = request.POST.get('project-dataset', '').split(":")[0]

            if not len(dataset):
                messages.error(request, "You must provide a Google Cloud Platform dataset to which your cohort's "
                    + "data can be exported.")
                return redirect(redirect_url)

            gcp = None
            if not len(proj_id):
                messages.error(request, "You must provide a Google Cloud Project to which your cohort's data "
                    + "can be exported.")
                return redirect(redirect_url)
            else:
                try:
                    gcp = GoogleProject.objects.get(project_id=proj_id, active=1)
                except ObjectDoesNotExist as e:
                    messages.error(request,"A Google Cloud Project with that ID could not be located. Please be sure "
                        + "to register your project first.")
                    return redirect(redirect_url)

            bq_proj_id = gcp.project_id

            if request.POST.get('table-type', '') == 'new':
                table = request.POST.get('new-table-name', None)
                if table:
                    # Check the user-provided table name against the whitelist for Google BQ table names
                    # truncate at max length regardless of what we received
                    table = request.POST.get('new-table-name', '')[0:1024]
                    tbl_whitelist = re.compile(ur'([^A-Za-z0-9_])',re.UNICODE)
                    match = tbl_whitelist.search(unicode(table))
                    if match:
                        messages.error(request,"There are invalid characters in your table name; only numbers, "
                           + "letters, and underscores are permitted.")
                        return redirect(redirect_url)
                else:
                    table = request.POST.get('table-name', None)

        elif export_dest == 'gcs':
            bq_proj_id = settings.PROJECT_NAME
            file_name = request.POST.get('file-name', None)
            if file_name:
                file_name = request.POST.get('file-name', '')[0:1024]
                file_whitelist = re.compile(ur'([^A-Za-z0-9_\-\./])', re.UNICODE)
                match = file_whitelist.search(unicode(file_name))
                if match:
                    messages.error(request, "There are invalid characters in your file name; only numbers, letters, "
                        + " periods (.), slashes, dashes, and underscores are permitted.")
                    return redirect(redirect_url)

        if not table:
            table = "isb_cgc_cohort_files_{}_{}_{}".format(
                cohort_id,
                re.sub(r"[\s,\.'-]+","_",req_user.email.split('@')[0].lower()),
                datetime.datetime.now().strftime("%Y%m%d_%H%M")
            )

        if not file_name:
            file_name = table
        file_name += ('.json' if 'JSON' in file_format and '.json' not in file_name else '.csv' if '.csv' not in file_name else '') + ".gz"

        build = escape(request.POST.get('build', 'HG19')).lower()

        if export_type == 'file_manifest' and not re.compile(r'[Hh][Gg](19|38)').search(build):
            raise Exception("Invalid build supplied")

        filter_conditions = ""
        cohort_programs = Cohort.objects.get(id=cohort_id).get_programs()
        union_queries = []
        inc_filters = json.loads(request.POST.get('filters', '{}'))
        filter_params = None
        if len(inc_filters):
            filter_and_params = build_bq_filter_and_params(inc_filters)
            filter_params = filter_and_params['parameters']
            filter_conditions = "AND {}".format(filter_and_params['filter_string'])

        date_added = datetime.datetime.now().strftime("%Y-%m-%d %H:%M:%S")

        # Exporting File Manifest
        if export_type == 'file_manifest':
            query_string_base = """
                     SELECT md.sample_barcode, md.case_barcode, md.file_name_key as cloud_storage_location,
                      md.platform, md.data_type, md.data_category, md.experimental_strategy as exp_strategy, md.data_format,
                      md.file_gdc_id as gdc_file_uuid, md.case_gdc_id as gdc_case_uuid, md.project_short_name,
                      {cohort_id} as cohort_id, "{build}" as build,
                      PARSE_TIMESTAMP("%Y-%m-%d %H:%M:%S","{date_added}", "{tz}") as date_added
                     FROM `{metadata_table}` md
                     JOIN (
                         SELECT sample_barcode
                         FROM `{deployment_project}.{deployment_dataset}.{deployment_cohort_table}`
                         WHERE cohort_id = {cohort_id}
                     ) cs
                     ON cs.sample_barcode = md.sample_barcode
                     WHERE md.file_uploaded {filter_conditions}
                     ORDER BY md.sample_barcode
            """

            for program in cohort_programs:
                try:
                    program_bq_tables = Public_Data_Tables.objects.get(program=program,build=build.upper())
                except ObjectDoesNotExist:
                    # No table for this combination of program and build--skip
                    logger.info("[STATUS] No BQ table found for {}, build {}--skipping.".format(program.name, build))
                    continue
                except MultipleObjectsReturned:
                    logger.info("[STATUS] Multiple BQ tables found for {}, build {}--using the first one!".format(program.name, build))
                    program_bq_tables = Public_Data_Tables.objects.filter(program=program,build=build.upper()).first()

                metadata_table = "{}.{}.{}".format(
                    settings.BIGQUERY_DATA_PROJECT_NAME, program_bq_tables.bq_dataset,
                    program_bq_tables.data_table.lower(),
                )

                union_queries.append(
                    query_string_base.format(
                        metadata_table=metadata_table,
                        deployment_project=settings.BIGQUERY_PROJECT_NAME,
                        deployment_dataset=settings.COHORT_DATASET_ID,
                        deployment_cohort_table=settings.BIGQUERY_COHORT_TABLE_ID,
                        filter_conditions=filter_conditions,
                        cohort_id=cohort_id,
                        date_added=date_added,
                        build=build,
                        tz=settings.TIME_ZONE
                    )
                )

            query_string = ""

            if len(union_queries) > 1:
                query_string = ") UNION ALL (".join(union_queries)
                query_string = '(' + query_string + ')'
            else:
                query_string = union_queries[0]
            query_string = '#standardSQL\n'+query_string

            if export_dest == 'table':
                # Store file manifest to BigQuery
                bcs = BigQueryExportFileList(bq_proj_id, dataset, table)
                result = bcs.export_file_list_query_to_bq(query_string, filter_params, cohort_id)
            elif export_dest == 'gcs':
                # Store file list to BigQuery
                bcs = BigQueryExportFileList(bq_proj_id, None, None, gcs_bucket, file_name)
                result = bcs.export_file_list_to_gcs(file_format, query_string, filter_params)
            else:
                raise Exception("File manifest export destination not recognized.")
        # Exporting Cohort Records
        elif export_type == 'cohort':
            query_string_base = """
                SELECT cs.cohort_id, cs.case_barcode, cs.sample_barcode, clin.case_gdc_id as case_gdc_uuid, clin.project_short_name,
                  PARSE_TIMESTAMP("%Y-%m-%d %H:%M:%S","{date_added}") as date_added
                FROM `{deployment_project}.{deployment_dataset}.{deployment_cohort_table}` cs
                {biospec_clause}
                JOIN `{metadata_project}.{metadata_dataset}.{clin_table}` clin
                ON clin.case_barcode = cs.case_barcode
                WHERE cs.cohort_id = {cohort_id} {filter_conditions}
            """

            biospec_clause_base = """
                JOIN `{metadata_project}.{metadata_dataset}.{biospec_table}` bios
                ON bios.sample_barcode = cs.sample_barcode
            """

            for program in cohort_programs:

                program_bq_tables = Public_Metadata_Tables.objects.filter(program=program)[0]

                biospec_clause = ""
                if program_bq_tables.biospec_bq_table:
                    biospec_clause = biospec_clause_base.format(
                        metadata_project=settings.BIGQUERY_DATA_PROJECT_NAME,
                        metadata_dataset=program_bq_tables.bq_dataset,
                        biospec_table=program_bq_tables.biospec_bq_table
                    )

                union_queries.append(
                    query_string_base.format(
                        metadata_project=settings.BIGQUERY_DATA_PROJECT_NAME,
                        metadata_dataset=program_bq_tables.bq_dataset,
                        clin_table=program_bq_tables.clin_bq_table,
                        deployment_project=settings.BIGQUERY_PROJECT_NAME,
                        deployment_dataset=settings.COHORT_DATASET_ID,
                        deployment_cohort_table=settings.BIGQUERY_COHORT_TABLE_ID,
                        filter_conditions=filter_conditions,
                        cohort_id=cohort_id,
                        date_added=date_added,
                        tz=settings.TIME_ZONE,
                        biospec_clause=biospec_clause
                    )
                )

            query_string = ""

            if len(union_queries) > 1:
                query_string = ") UNION ALL (".join(union_queries)
                query_string = '(' + query_string + ')'
            else:
                query_string = union_queries[0]
            query_string = '#standardSQL\n' + query_string

            logger.debug("[STATUS] query to table export query: ")
            logger.debug(query_string)

            # Export the data
            if export_dest == 'table':
                bcs = BigQueryExportCohort(bq_proj_id, dataset, table)
                result = bcs.export_cohort_query_to_bq(query_string, None, cohort_id)
            elif export_dest == 'gcs':
                # Store file list to BigQuery
                bcs = BigQueryExportCohort(bq_proj_id, None, None, None, gcs_bucket, file_name)
                result = bcs.export_cohort_to_gcs(file_format, query_string, filter_params)
            else:
                raise Exception("Cohort export destination not recognized.")

        # If export fails, we warn the user
        if result['status'] == 'error':
            status = 400
            if 'message' not in result:
                result['message'] = "We were unable to export Cohort {}--please contact the administrator.".format(
                    str(cohort_id) + (
                        "'s file manifest".format(str(cohort_id)) if export_type == 'file_manifest' else ""
                    ))
        else:
            result['message'] = "Cohort {} was successfully exported to {}.".format(
                str(cohort_id) + ("'s file manifest".format(str(cohort_id)) if export_type == 'file_manifest' else ""),
                "table {}:{}.{} ({} rows)".format(bq_proj_id, dataset, table, result['message'])
                if export_dest == 'table' else "GCS file gs://{}/{} ({})".format(
                    gcs_bucket, file_name, result['message']
                )
            )

    except Exception as e:
        logger.error("[ERROR] While trying to export Cohort {}:".format(
            str(cohort_id) + ("'s file manifest".format(str(cohort_id)) if export_type == 'file_manifest' else "")
        ))
        logger.exception(e)
        status = 500
        result = {
            'status': 'error',
            'message': "There was an error while trying to export your file list - please contact the administrator."
        }

    return JsonResponse(result, status=status)<|MERGE_RESOLUTION|>--- conflicted
+++ resolved
@@ -1830,11 +1830,7 @@
     except Exception as e:
         logger.error("[ERROR] While downloading the list of files for user {}:".format(str(request.user.id)))
         logger.exception(e)
-<<<<<<< HEAD
         messages.error(request,"There was an error while preparing your list for download--please conotact the administrator.")
-=======
-        messages.error("There was an error while attempting to download your filelist--please contact the administrator.")
->>>>>>> d73728c1
 
     return redirect(reverse('cohort_filelist', kwargs={'cohort_id': cohort_id}))
 
@@ -2071,7 +2067,7 @@
                 JOIN [{data_project}:{tcga_bioclin_dataset}.{tcga_clin_table}] bc
                 ON bc.case_barcode=cs.case_barcode
                 WHERE cs.cohort_id = {cohort}
-                GROUP BY cs.case_barcode, ds.StudyInstanceUID, ds.StudyDescription, bc.disease_code, bc.project_short_name                
+                GROUP BY cs.case_barcode, ds.StudyInstanceUID, ds.StudyDescription, bc.disease_code, bc.project_short_name
             """.format(cohort_dataset=bq_cohort_dataset,
                 cohort_project=bq_cohort_project_id, cohort_table=bq_cohort_table,
                 data_project=data_project, dcf_data_table="TCGA_radiology_images", tcga_img_dataset="metadata",
@@ -2167,7 +2163,7 @@
                  SELECT md.sample_barcode, md.case_barcode, md.disease_code, md.file_name, md.file_name_key,
                   md.index_file_name, md.access, md.acl, md.platform, md.data_type, md.data_category,
                   md.experimental_strategy, md.data_format, md.file_gdc_id, md.case_gdc_id, md.project_short_name
- 
+
                  FROM {metadata_table} md
                  JOIN (
                      SELECT sample_barcode
@@ -2182,7 +2178,7 @@
                 {select_clause}
                 {order_clause}
                 {limit_clause}
-                {offset_clause}                
+                {offset_clause}
             """
             col_map = {
                 'col-program': 'project_short_name',
