"""

Copyright 2016, Institute for Systems Biology

Licensed under the Apache License, Version 2.0 (the "License");
you may not use this file except in compliance with the License.
You may obtain a copy of the License at

   http://www.apache.org/licenses/LICENSE-2.0

Unless required by applicable law or agreed to in writing, software
distributed under the License is distributed on an "AS IS" BASIS,
WITHOUT WARRANTIES OR CONDITIONS OF ANY KIND, either express or implied.
See the License for the specific language governing permissions and
limitations under the License.

"""

import json
import collections
import csv
import sys
import random
import string
import time
from time import sleep
import logging
import json
import traceback
import copy
import urllib
import re
import MySQLdb

from django.utils import formats
from django.shortcuts import render, redirect
from django.http import HttpResponse, JsonResponse
from django.core.urlresolvers import reverse
from django.core.exceptions import ObjectDoesNotExist
from django.views.decorators.csrf import csrf_protect
from django.contrib import messages
from django.contrib.auth.decorators import login_required
from django.contrib.auth.models import User
from django.conf import settings
from django.db.models import Count, Sum
import django

from django.http import StreamingHttpResponse
from django.core import serializers
from google.appengine.api import urlfetch
from allauth.socialaccount.models import SocialToken, SocialAccount
from django.contrib.auth.models import User as Django_User

from models import Cohort, Patients, Samples, Cohort_Perms, Source, Filters, Cohort_Comments
from workbooks.models import Workbook, Worksheet, Worksheet_plot
from projects.models import Program, Project, User_Feature_Counts, User_Feature_Definitions, User_Data_Tables
from visualizations.models import Plot_Cohorts, Plot
from bq_data_access.cohort_bigquery import BigQueryCohortSupport
from uuid import uuid4
from accounts.models import NIH_User

from api.api_helpers import *
from metadata_helpers import *

BQ_ATTEMPT_MAX = 10

METADATA_SHORTLIST = fetch_metadata_shortlist()
TCGA_PROJECT_SET = fetch_isbcgc_study_set()

# WebApp list of the items from Somatic_mutation_calls which we want to filter on
MOLECULAR_SHORTLIST = [
    'Missense_Mutation',
    'Frame_Shift_Del',
    'Frame_Shift_Ins',
    'Nonsense_Mutation',
    'In_Frame_Del',
    'In_Frame_Ins',
    'Start_Codon_SNP',
    'Start_Codon_Del',
    'Start_Codon_Ins',
    'Stop_Codon_Del',
    'Stop_Codon_Ins',
    'Nonstop_Mutation',
    'De_novo_Start_OutOfFrame',
    'De_novo_Start_InFrame',
    'Silent',
    'RNA',
    'Intron',
    'lincRNA',
    'Splice_Site',
    "3'UTR",
    "5'UTR",
    'IGR',
    "5'Flank",
]

# For database values which have display names which are needed by templates but not stored directly in the dsatabase
DISPLAY_NAME_DD = {
    'SampleTypeCode': {
        '01': 'Primary Solid Tumor',
        '02': 'Recurrent Solid Tumor',
        '03': 'Primary Blood Derived Cancer - Peripheral Blood',
        '04': 'Recurrent Blood Derived Cancer - Bone Marrow',
        '05': 'Additional - New Primary',
        '06': 'Metastatic',
        '07': 'Additional Metastatic',
        '08': 'Human Tumor Original Cells',
        '09': 'Primary Blood Derived Cancer - Bone Marrow',
        '10': 'Blood Derived Normal',
        '11': 'Solid Tissue Normal',
        '12': 'Buccal Cell Normal',
        '13': 'EBV Immortalized Normal',
        '14': 'Bone Marrow Normal',
        '20': 'Control Analyte',
        '40': 'Recurrent Blood Derived Cancer - Peripheral Blood',
        '50': 'Cell Lines',
        '60': 'Primary Xenograft Tissue',
        '61': 'Cell Line Derived Xenograft Tissue',
        'None': 'N/A'
    },
    'Somatic_Mutations': {
        'Missense_Mutation': 'Missense Mutation',
        'Frame_Shift_Del': 'Frame Shift - Deletion',
        'Frame_Shift_Ins': 'Frame Shift - Insertion',
        'De_novo_Start_OutOfFrame': 'De novo Start Out of Frame',
        'De_novo_Start_InFrame': 'De novo Start In Frame',
        'In_Frame_Del': 'In Frame Deletion',
        'In_Frame_Ins': 'In Frame Insertion',
        'Nonsense_Mutation': 'Nonsense Mutation',
        'Start_Codon_SNP': 'Start Codon - SNP',
        'Start_Codon_Del': 'Start Codon - Deletion',
        'Start_Codon_Ins': 'Start Codon - Insertion',
        'Stop_Codon_Del': 'Stop Codon - Deletion',
        'Stop_Codon_Ins': 'Stop Codon - Insertion',
        'Nonstop_Mutation': 'Nonstop Mutation',
        'Silent': 'Silent',
        'RNA': 'RNA',
        'Intron': 'Intron',
        'lincRNA': 'lincRNA',
        'Splice_Site': 'Splice Site',
        "3'UTR": '3\' UTR',
        "5'UTR": '5\' UTR',
        'IGR': 'IGR',
        "5'Flank": '5\' Flank',
    },
    'BMI': {
        'underweight': 'Underweight: BMI less that 18.5',
        'normal weight': 'Normal weight: BMI is 18.5 - 24.9',
        'overweight': 'Overweight: BMI is 25 - 29.9',
        'obese': 'Obese: BMI is 30 or more',
        'None': 'None'
    },
    'tobacco_smoking_history': {
        '1': 'Lifelong Non-smoker',
        '2': 'Current Smoker',
        '3': 'Current Reformed Smoker for > 15 years',
        '4': 'Current Reformed Smoker for <= 15 years',
        '5': 'Current Reformed Smoker, Duration Not Specified',
        '6': 'Smoker at Diagnosis',
        '7': 'Smoking History Not Documented',
        'None': 'NA',
    },
}

GROUPED_FILTERS = {
    'has_BCGSC_HiSeq_RNASeq': 'RNASeq',
    'has_UNC_HiSeq_RNASeq': 'RNASeq',
    'has_BCGSC_GA_RNASeq': 'RNASeq',
    'has_UNC_GA_RNASeq': 'RNASeq',
    'has_HiSeq_miRnaSeq': 'miRNASeq',
    'has_GA_miRNASeq': 'miRNASeq',
    'has_27k': 'RPPA',
    'has_450k': 'RPPA',
}

debug = settings.DEBUG # RO global for this file
urlfetch.set_default_fetch_deadline(60)

MAX_FILE_LIST_ENTRIES = settings.MAX_FILE_LIST_REQUEST
MAX_SEL_FILES = settings.MAX_FILES_IGV
BQ_SERVICE = None

logger = logging.getLogger(__name__)


def convert(data):
    if isinstance(data, basestring):
        return str(data)
    elif isinstance(data, collections.Mapping):
        return dict(map(convert, data.iteritems()))
    elif isinstance(data, collections.Iterable):
        return type(data)(map(convert, data))
    else:
        return data

USER_DATA_ON = settings.USER_DATA_ON
BIG_QUERY_API_URL = settings.BASE_API_URL + '/_ah/api/bq_api/v1'
COHORT_API = settings.BASE_API_URL + '/_ah/api/cohort_api/v1'
METADATA_API = settings.BASE_API_URL + '/_ah/api/meta_api/'
# This URL is not used : META_DISCOVERY_URL = settings.BASE_API_URL + '/_ah/api/discovery/v1/apis/meta_api/v1/rest'


def get_sample_participant_list(user, inc_filters=None, cohort_id=None):

    samples_and_participants = {'items': [], 'participants': [], 'count': 0}

    sample_ids = {}
    sample_tables = {}
    valid_attrs = {}
    project_ids = ()
    filters = {}
    mutation_filters = None
    user_data_filters = None
    mutation_where_clause = None

    if inc_filters is None:
        inc_filters = {}

    # Divide our filters into 'mutation' and 'non-mutation' sets
    for key in inc_filters:
        if 'MUT:' in key:
            if not mutation_filters:
                mutation_filters = {}
            mutation_filters[key] = inc_filters[key]
        elif 'user_' in key:
            if not user_data_filters:
                user_data_filters = {}
            user_data_filters[key] = inc_filters[key]
        else:
            filters[key] = inc_filters[key]


    # User data filters trump all other filters; if there are any which came along
    # with the rest, only those count
    if user_data_filters:
        if user:

            db = get_sql_connection()
            cursor = None
            filtered_programs = None
            filtered_projects = None

            try:
                cursor = db.cursor()
                project_table_set = []
                if 'user_program' in user_data_filters:
                    for project_id in user_data_filters['user_program']['values']:
                        if filtered_programs is None:
                            filtered_programs = {}
                        filtered_programs[project_id] = 1

                if 'user_project' in user_data_filters:
                    for project_id in user_data_filters['user_project']['values']:
                        if filtered_projects is None:
                            filtered_projects = {}
                            filtered_projects[project_id] = 1

                for project in Project.get_user_projects(user):
                    if (filtered_programs is None or project.program.id in filtered_programs) and (filtered_projects is None or project.id in filtered_projects):
                        project_ms_table = None
                        for tables in User_Data_Tables.objects.filter(project_id=project.id):
                            if 'user_' not in tables.metadata_samples_table:
                                logger.warn('[WARNING] User project metadata_samples table may have a malformed name: '
                                    + (tables.metadata_samples_table.__str__() if tables.metadata_samples_table is not None else 'None')
                                    + ' for project ' + str(project.id) + '; skipping')
                            else:
                                project_ms_table = tables.metadata_samples_table
                                # Do not include projects that are low level data
                                datatype_query = ("SELECT data_type from %s where project_id=" % tables.metadata_data_table) + '%s'
                                cursor = db.cursor()
                                cursor.execute(datatype_query, (project.id,))
                                for row in cursor.fetchall():
                                    if row[0] == 'low_level':
                                        project_ms_table = None

                        if project_ms_table is not None:
                            project_table_set.append({'project': project.id, 'table': project_ms_table})

                if len(project_table_set) > 0:
                    for project_table in project_table_set:
                        cursor.execute("SELECT DISTINCT %s FROM %s;" % ('sample_barcode, participant_barcode', project_table['table'],))
                        for row in cursor.fetchall():
                            samples_and_participants['items'].append({'sample_barcode': row[0], 'project_id': project_table['project'], 'participant_barcode': row[1]})

                        samples_and_participants['count'] = len(samples_and_participants['items'])

                        cursor.execute("SELECT DISTINCT %s FROM %s;" % ('participant_barcode', project_table['table'],))

                        for row in cursor.fetchall():
                            if row[0] is not None:
                                samples_and_participants['participants'].append(row[0])
                else:
                    logger.warn('[WARNING] No valid project tables were found!')

            except Exception as e:
                logger.error(traceback.format_exc())
            finally:
                if cursor: cursor.close()
                if db and db.open: db.close()
        else:
            logger.error("[ERROR] User not authenticated; can't create a user data cohort!")

        return samples_and_participants
        # end user_data

    if mutation_filters:
        mutation_where_clause = build_where_clause(mutation_filters)

    db = get_sql_connection()
    django.setup()

    cursor = None

    try:
        cursor = db.cursor()
        where_clause = None

        # construct the WHERE clauses needed
        if filters.__len__() > 0:
            filter_copy = copy.deepcopy(filters)
            where_clause = build_where_clause(filter_copy)

        base_table = 'metadata_samples_shortlist'
        filter_table = 'metadata_samples_shortlist'
        tmp_mut_table = None
        tmp_cohort_table = None
        tmp_filter_table = None
        params_tuple = ()

        # If there is a mutation filter, make a temporary table from the sample barcodes that this query
        # returns
        if mutation_where_clause:
            cohort_join_str = ''
            cohort_where_str = ''
            bq_cohort_table = ''
            bq_cohort_dataset = ''
            cohort = ''
            query_template = None

            if cohort_id is not None:
                query_template = \
                    ("SELECT ct.sample_barcode"
                     " FROM [{project_name}:{cohort_dataset}.{cohort_table}] ct"
                     " JOIN (SELECT Tumor_SampleBarcode AS barcode "
                     " FROM [{project_name}:{dataset_name}.{table_name}]"
                     " WHERE " + mutation_where_clause['big_query_str'] +
                     " GROUP BY barcode) mt"
                     " ON mt.barcode = ct.sample_barcode"
                     " WHERE ct.cohort_id = {cohort};")
                bq_cohort_table = settings.BIGQUERY_COHORT_TABLE_ID
                bq_cohort_dataset = settings.COHORT_DATASET_ID
                cohort = cohort_id
            else:
                query_template = \
                    ("SELECT Tumor_SampleBarcode"
                     " FROM [{project_name}:{dataset_name}.{table_name}]"
                     " WHERE " + mutation_where_clause['big_query_str'] +
                     " GROUP BY Tumor_SampleBarcode; ")

            params = mutation_where_clause['value_tuple'][0]

            query = query_template.format(dataset_name=settings.BIGQUERY_DATASET,
                                          project_name=settings.BIGQUERY_PROJECT_NAME,
                                          table_name="Somatic_Mutation_calls", hugo_symbol=str(params['gene']),
                                          var_class=params['var_class'], cohort_dataset=bq_cohort_dataset,
                                          cohort_table=bq_cohort_table, cohort=cohort)

            bq_service = authorize_credentials_with_Google()
            query_job = submit_bigquery_job(bq_service, settings.BQ_PROJECT_ID, query)
            job_is_done = is_bigquery_job_finished(bq_service, settings.BQ_PROJECT_ID,
                                                   query_job['jobReference']['jobId'])

            barcodes = []
            retries = 0

            while not job_is_done and retries < BQ_ATTEMPT_MAX:
                retries += 1
                sleep(1)
                job_is_done = is_bigquery_job_finished(bq_service, settings.BQ_PROJECT_ID,
                                                       query_job['jobReference']['jobId'])

            results = get_bq_job_results(bq_service, query_job['jobReference'])

            if results.__len__() > 0:
                for barcode in results:
                    barcodes.append(str(barcode['f'][0]['v']))

            else:
                logger.info("Mutation filter result returned no results!")
                # Put in one 'not found' entry to zero out the rest of the queries
                barcodes = ['NONE_FOUND', ]

            tmp_mut_table = 'bq_res_table_' + user.id.__str__() + "_" + make_id(6)

            make_tmp_mut_table_str = """
                CREATE TEMPORARY TABLE %s (
                   tumor_sample_id VARCHAR(100)
               );
            """ % tmp_mut_table

            cursor.execute(make_tmp_mut_table_str)

            insert_tmp_table_str = """
                INSERT INTO %s (tumor_sample_id) VALUES
            """ % tmp_mut_table

            param_vals = ()
            first = True

            for barcode in barcodes:
                param_vals += (barcode,)
                if first:
                    insert_tmp_table_str += '(%s)'
                    first = False
                else:
                    insert_tmp_table_str += ',(%s)'

            insert_tmp_table_str += ';'

            cursor.execute(insert_tmp_table_str, param_vals)
            db.commit()

        # If there is a cohort, make a temporary table based on it and make it the base table
        if cohort_id is not None:
            tmp_cohort_table = "cohort_tmp_" + user.id.__str__() + "_" + make_id(6)
            base_table = tmp_cohort_table
            make_cohort_table_str = """
                CREATE TEMPORARY TABLE %s AS SELECT ms.*
                FROM cohorts_samples cs
                JOIN metadata_samples_shortlist ms ON ms.SampleBarcode = cs.sample_id
            """ % tmp_cohort_table
            if tmp_mut_table:
                make_cohort_table_str += (' JOIN %s sc ON sc.tumor_sample_id = cs.sample_id' % tmp_mut_table)
            # if there is a mutation temp table, JOIN it here to match on those SampleBarcode values
            make_cohort_table_str += ' WHERE cs.cohort_id = %s;'
            cursor.execute(make_cohort_table_str, (cohort_id,))

        # If there are filters, create a temporary table filtered off the base table
        if filters.__len__() > 0:
            # TODO: This should take into account user project tables; may require a UNION statement or similar
            tmp_filter_table = "filtered_samples_tmp_" + user.id.__str__() + "_" + make_id(6)
            filter_table = tmp_filter_table
            make_tmp_table_str = 'CREATE TEMPORARY TABLE %s AS SELECT * FROM %s ms' % (tmp_filter_table, base_table,)

            if tmp_mut_table and not cohort_id:
                make_tmp_table_str += ' JOIN %s sc ON sc.tumor_sample_id = ms.SampleBarcode' % tmp_mut_table

            if filters.__len__() > 0:
                make_tmp_table_str += ' WHERE %s ' % where_clause['query_str']
                params_tuple += where_clause['value_tuple']

            make_tmp_table_str += ";"
            cursor.execute(make_tmp_table_str, params_tuple)
        elif tmp_mut_table and not cohort_id:
            tmp_filter_table = "filtered_samples_tmp_" + user.id.__str__() + "_" + make_id(6)
            filter_table = tmp_filter_table
            make_tmp_table_str = """
                CREATE TEMPORARY TABLE %s AS
                SELECT *
                FROM %s ms
                JOIN %s sc ON sc.tumor_sample_id = ms.SampleBarcode;
            """ % (tmp_filter_table, base_table, tmp_mut_table,)

            cursor.execute(make_tmp_table_str)
        else:
            filter_table = base_table

        # Query the resulting 'filter_table' (which might just be our original base_table) for the samples
        # and participants

<<<<<<< HEAD
        cursor.execute("SELECT DISTINCT ms.SampleBarcode, ms.ParticipantBarcode, ps.id FROM %s ms JOIN (SELECT id,name FROM projects_project WHERE owner_id = 1) ps ON ps.name = ms.Study;" % (filter_table,))
=======
        cursor.execute("""
            SELECT DISTINCT ms.SampleBarcode, ms.ParticipantBarcode, ps.id
            FROM %s ms JOIN (
                SELECT ps.id AS id,ps.name AS name
                FROM projects_study ps
                  JOIN auth_user au ON au.id = ps.owner_id
                WHERE au.is_active = 1 AND au.username = 'isb' AND au.is_superuser = 1 AND ps.active = 1
            ) ps ON ps.name = ms.Study;
        """ % (filter_table,))
>>>>>>> 385a5267

        for row in cursor.fetchall():
            samples_and_participants['items'].append({'sample_barcode': row[0], 'participant_barcode': row[1], 'project_id': row[2]})

        # Fetch the project IDs for these samples

        samples_and_participants['count'] = len(samples_and_participants['items'])

        cursor.execute("SELECT DISTINCT %s FROM %s;" % ('ParticipantBarcode', filter_table,))

        for row in cursor.fetchall():
            samples_and_participants['participants'].append(row[0])

        return samples_and_participants

    except Exception as e:
        logger.error(traceback.format_exc())
    finally:
        if cursor: cursor.close()
        if db and db.open: db.close()


''' Begin metadata counting methods '''


# Given a cohort ID, fetch out the unique set of participant/case/patient IDs associated with those samples
def get_participants_by_cohort(cohort_id):

    participants = []

    db = get_sql_connection()
    cursor = None

    try:
        projects = {}

        cursor = db.cursor()

        cursor.execute("""
            SELECT DISTINCT cs.project_id,udt.metadata_samples_table,au.username,au.is_superuser
            FROM cohorts_samples cs
                    LEFT JOIN projects_user_data_tables udt
                    ON udt.project_id = cs.project_id
                    JOIN auth_user au
                    ON au.id = udt.user_id
            WHERE cohort_id = %s;
        """,(cohort_id,))

        for row in cursor.fetchall():
            projects[row[1]] = row[2] + (":su" if row[3] == 1 else ":user")

        participant_fetch = """
            SELECT ms.%s
            FROM cohorts_samples cs
            JOIN %s ms
            ON cs.sample_id = ms.%s
        """

        for project_table in projects:
            participant_col = 'participant_barcode'
            sample_col = 'sample_barcode'

            # If the owner of this projects_project entry is ISB-CGC, use the ISB-CGC column identifiers
            if projects[project_table] == 'isb:su':
                participant_col = 'ParticipantBarcode'
                sample_col = 'SampleBarcode'

            query_str = participant_fetch % (participant_col,project_table,sample_col,)
            query_str += ' WHERE cs.cohort_id = %s;'

            cursor.execute(query_str,(cohort_id,))

            for row in cursor.fetchall():
                participants.append(row[0])

        return set(participants)

    except (Exception) as e:
        logger.error(traceback.format_exc())
    finally:
        if cursor: cursor.close()
        if db and db.open: db.close()


# TODO: needs to be refactored to use other samples tables
def get_participant_and_sample_count(base_table, cursor):

    counts = {}

    try:
        query_str_lead = 'SELECT COUNT(DISTINCT %s) AS %s FROM %s;'

        cursor.execute(query_str_lead % ('ParticipantBarcode', 'participant_count', base_table))

        for row in cursor.fetchall():
            counts['participant_count'] = row[0]

        cursor.execute(query_str_lead % ('SampleBarcode', 'sample_count', base_table))

        for row in cursor.fetchall():
            counts['sample_count'] = row[0]

        return counts

    except Exception as e:
        logger.error(traceback.format_exc())
        if cursor: cursor.close()


def count_user_metadata(user, inc_filters=None, cohort_id=None):

    db = get_sql_connection()
    cursor = None

    user_data_counts = {
        'program': {'id': 'user_program', 'displ_name': 'User Program', 'name': 'user_program', 'values': [], },
        'project': {'id': 'user_project', 'name': 'user_project', 'displ_name': 'User Project', 'values': [], },
        'total': 0,
        'participants': 0,
    }
    # To simplify project counting
    project_counts = {}

    for project in Program.get_user_programs(user):
        user_data_counts['project']['values'].append({'id': project.id, 'value': project.id, 'displ_name': project.name, 'name': project.name, 'count': 0, })
        project_counts[project.id] = 0

    for project in Project.get_user_projects(user):

        project_ms_table = None

        for tables in User_Data_Tables.objects.filter(project_id=project.id):
            if 'user_' not in tables.metadata_samples_table:
                logger.warn('[WARNING] User project metadata_samples table may have a malformed name: '
                    +(tables.metadata_samples_table.__str__() if tables.metadata_samples_table is not None else 'None')
                    + ' for project '+str(project.id)+'; skipping')
            else:
                project_ms_table = tables.metadata_samples_table
                # Do not include projects that are low level data
                datatype_query = ("SELECT data_type from %s where project_id=" % tables.metadata_data_table) + '%s'
                cursor = db.cursor()
                cursor.execute(datatype_query, (project.id,))
                for row in cursor.fetchall():
                    if row[0] == 'low_level':
                        project_ms_table = None

        if project_ms_table is not None:
            user_data_counts['project']['values'].append({'id': project.id, 'value': project.id, 'name': project.name,
                'count': 0, 'metadata_samples': project_ms_table, 'project': project.project.id, 'displ_name': project.name,})

        project_count_query_str = "SELECT COUNT(DISTINCT sample_barcode) AS count FROM %s"
        participant_count_query_str = "SELECT COUNT(DISTINCT participant_barcode) AS count FROM %s"

        # If there's a cohort_id, the count is actually done against a filtered cohort_samples set instead of the project table
        if cohort_id is not None:
            project_count_query_str = "SELECT COUNT(DISTINCT sample_id) FROM cohorts_samples WHERE cohort_id = %s AND project_id = %s"
            participant_count_query_str = "SELECT COUNT(DISTINCT st.participant_barcode) FROM %s"
            participant_count_query_str_join = " st JOIN (SELECT sample_id FROM cohorts_samples WHERE cohort_id = %s AND project_id = %s) cs ON cs.sample_id = st.sample_barcode;"

    try:
        cursor = db.cursor()

        # Project counts
        for project in user_data_counts['project']['values']:
            project_incl = False
            program_incl = False

            if inc_filters is None or 'user_project' not in inc_filters or project['program'] in inc_filters['user_project']['values']:
                project_incl = True
                if cohort_id is not None:
                    query_params = (cohort_id,project['id'],)
                    cursor.execute(project_count_query_str, query_params)
                else:
                    query_params = None
                    cursor.execute(project_count_query_str % project['metadata_samples'])

                result = cursor.fetchall()[0][0]
                if result is None:
                    project['count'] = 0
                else:
                    project['count'] = int(result)

            if inc_filters is None or 'user_project' not in inc_filters or project['id'] in inc_filters['user_project']['values']:
                project_counts[project['program']] += project['count']
                program_incl = True

            if project_incl and program_incl:
                user_data_counts['total'] += project['count']

                if query_params is None:
                    cursor.execute(participant_count_query_str % project['metadata_samples'])
                else:
                    cursor.execute((participant_count_query_str % project['metadata_samples']) + participant_count_query_str_join, query_params)

                result = cursor.fetchall()[0][0]
                if result is None:
                    user_data_counts['participants'] += 0
                else:
                    user_data_counts['participants'] += int(result)

        # Project counts
        for project in user_data_counts['project']['values']:
            project['count'] = project_counts[project['id']]

        # TODO: Feature counts, this will probably require creation of where clauses and tmp tables

        return user_data_counts

    except (Exception) as e:
        logger.error(traceback.format_exc())
    finally:
        if cursor: cursor.close()
        if db and db.open: db.close()


def count_metadata(user, cohort_id=None, sample_ids=None, inc_filters=None):

    counts_and_total = {
        'counts': [],
    }
    sample_tables = {}
    valid_attrs = {}
    project_ids = ()
    mutation_filters = None
    user_data_filters = None
    mutation_where_clause = None
    filters = {}

    # Fetch the possible value set of all non-continuous columns in the shortlist
    metadata_values = get_metadata_value_set()

    # Divide our filters into 'mutation' and 'non-mutation' sets
    for key in inc_filters:
        if 'MUT:' in key:
            if not mutation_filters:
                mutation_filters = {}
            mutation_filters[key] = inc_filters[key]
        elif key == 'user_project' or key == 'user_project':
            if user_data_filters is None:
                user_data_filters = {}
            user_data_filters[key] = inc_filters[key]
        else:
            filters[key] = inc_filters[key]

    if mutation_filters:
        mutation_where_clause = build_where_clause(mutation_filters)

    if sample_ids is None:
        sample_ids = {}

    db = get_sql_connection()
    django.setup()

    cursor = None

    try:

        cursor = db.cursor(MySQLdb.cursors.DictCursor)
        cursor.execute('SELECT attribute, spec FROM metadata_attr;')
        for row in cursor.fetchall():
            if row['attribute'] in METADATA_SHORTLIST:
                valid_attrs[row['spec'] + ':' + row['attribute']] = {
                    'name': row['attribute'],
                    'col_name': row['attribute'],
                    'tables': ('metadata_samples',),
                    'sample_ids': None,
                }
        cursor.close()

        user_base_tables = None
        counts_and_total['user_data'] = None
        counts_and_total['user_data_total'] = None
        counts_and_total['user_data_participants'] = None

        # If we have a user, get counts for any user data
        if USER_DATA_ON:
            if user:
                if len(Project.get_user_projects(user)) > 0:
                    user_data_result = count_user_metadata(user, user_data_filters, cohort_id)

                    counts_and_total['user_data'] = []

                    for key in user_data_result:
                        if 'total' in key:
                            counts_and_total['user_data_total'] = user_data_result[key]
                        elif 'participants' in key:
                            counts_and_total['user_data_participants'] = user_data_result[key]
                        else:
                            counts_and_total['user_data'].append(user_data_result[key])
                            counts_and_total['counts'].append(user_data_result[key])

                    # TODO: If we allow users to filter their data on our filters, we would create the user_base_table here
                    # Proposition: a separate method would be passed the current db connection and any filters to make the tmp table
                    # It would pass back the name of the table for use by count_metadata in a UNION statement

                else:
                    logger.info('[STATUS] No projects were found for this user.')
            else:
                logger.info("[STATUS] User not authenticated; no user data will be available.")

        params_tuple = ()
        counts = {}

        cursor = db.cursor()

        # We need to perform 2 sets of queries: one with each filter excluded from the others, against the full
        # metadata_samples/cohort JOIN, and one where all filters are applied to create a temporary table, and
        # attributes *outside* that set are counted

        unfiltered_attr = []
        exclusionary_filter = {}
        where_clause = None

        for attr in valid_attrs:
            attr_parts = attr.split(':')
            attr_is_filtered = False
            if attr not in filters:
                # if this attribute is part of a grouped set, check to make sure none of the set's
                # other members are filtered - if they are, this isn't an unfiltered attr and it
                # must be counted as 'filtered'
                if attr_parts[1] in GROUPED_FILTERS:
                    filter_group = [filter_name for filter_name, group in GROUPED_FILTERS.items() if group == GROUPED_FILTERS[attr_parts[1]]]
                    for grouped_filter in filter_group:
                        if attr_parts[0]+':'+grouped_filter in filters:
                            attr_is_filtered = True
                not attr_is_filtered and unfiltered_attr.append(attr.split(':')[-1])

        # construct the WHERE clauses needed
        if filters.__len__() > 0:
            filter_copy = copy.deepcopy(filters)
            where_clause = build_where_clause(filter_copy)
            for filter_key in filters:
                filter_copy = copy.deepcopy(filters)
                del filter_copy[filter_key]

                filter_key_parts = filter_key.split(':')
                filter_group = []

                if filter_key_parts[1] in GROUPED_FILTERS:
                    filter_group = [filter_name for filter_name, group in GROUPED_FILTERS.items() if
                                    group == GROUPED_FILTERS[filter_key_parts[1]]]

                # If this is a member of a grouped filter, delete all other members from the filter set copy as well
                for grouped_filter in filter_group:
                    if filter_key_parts[0]+':'+grouped_filter in filter_copy:
                        del filter_copy[filter_key_parts[0]+':'+grouped_filter]

                if filter_copy.__len__() <= 0:
                    ex_where_clause = {'query_str': None, 'value_tuple': None}
                else:
                    ex_where_clause = build_where_clause(filter_copy)

                exclusionary_filter[filter_key_parts[1]] = ex_where_clause

                # If this is a grouped filter, add the exclusionary clause for the other members of the filter group
                for grouped_filter in filter_group:
                    if grouped_filter not in exclusionary_filter:
                        exclusionary_filter[grouped_filter] = ex_where_clause

        base_table = 'metadata_samples_shortlist'
        filter_table = 'metadata_samples_shortlist'
        tmp_mut_table = None
        tmp_cohort_table = None
        tmp_filter_table = None

        # If there is a mutation filter, make a temporary table from the sample barcodes that this query
        # returns
        if mutation_where_clause:
            cohort_join_str = ''
            cohort_where_str = ''
            bq_cohort_table = ''
            bq_cohort_dataset = ''
            cohort = ''
            query_template = None

            if cohort_id is not None:
                query_template = \
                    ("SELECT ct.sample_barcode"
                     " FROM [{project_name}:{cohort_dataset}.{cohort_table}] ct"
                     " JOIN (SELECT Tumor_SampleBarcode AS barcode "
                     " FROM [{project_name}:{dataset_name}.{table_name}]"
                     " WHERE " + mutation_where_clause['big_query_str'] +
                     " GROUP BY barcode) mt"
                     " ON mt.barcode = ct.sample_barcode"
                     " WHERE ct.cohort_id = {cohort};")
                bq_cohort_table = settings.BIGQUERY_COHORT_TABLE_ID
                bq_cohort_dataset = settings.COHORT_DATASET_ID
                cohort = cohort_id
            else:
                query_template = \
                    ("SELECT Tumor_SampleBarcode"
                     " FROM [{project_name}:{dataset_name}.{table_name}]"
                     " WHERE " + mutation_where_clause['big_query_str'] +
                     " GROUP BY Tumor_SampleBarcode; ")

            params = mutation_where_clause['value_tuple'][0]

            query = query_template.format(dataset_name=settings.BIGQUERY_DATASET, project_name=settings.BIGQUERY_PROJECT_NAME,
                                          table_name="Somatic_Mutation_calls", hugo_symbol=str(params['gene']),
                                          var_class=params['var_class'], cohort_dataset=bq_cohort_dataset,
                                          cohort_table=bq_cohort_table, cohort=cohort)

            bq_service = authorize_credentials_with_Google()
            query_job = submit_bigquery_job(bq_service, settings.BQ_PROJECT_ID, query)
            job_is_done = is_bigquery_job_finished(bq_service, settings.BQ_PROJECT_ID, query_job['jobReference']['jobId'])

            barcodes = []
            retries = 0

            start = time.time()
            while not job_is_done and retries < BQ_ATTEMPT_MAX:
                retries += 1
                sleep(1)
                job_is_done = is_bigquery_job_finished(bq_service, settings.BQ_PROJECT_ID, query_job['jobReference']['jobId'])
            stop = time.time()

            logger.debug('[BENCHMARKING] Time to query BQ for mutation data: '+(stop - start).__str__())

            results = get_bq_job_results(bq_service, query_job['jobReference'])

            # for-each result, add to list

            if results.__len__() > 0:
                for barcode in results:
                    barcodes.append(str(barcode['f'][0]['v']))

            else:
                logger.info("Mutation filter result was empty!")
                # Put in one 'not found' entry to zero out the rest of the queries
                barcodes = ['NONE_FOUND', ]

            tmp_mut_table = 'bq_res_table_' + user.id.__str__() + "_" + make_id(6)

            make_tmp_mut_table_str = """
                CREATE TEMPORARY TABLE %s (
                   tumor_sample_id VARCHAR(100)
               );
            """ % tmp_mut_table

            cursor.execute(make_tmp_mut_table_str)

            insert_tmp_table_str = """
                INSERT INTO %s (tumor_sample_id) VALUES
            """ % tmp_mut_table

            param_vals = ()
            first = True

            for barcode in barcodes:
                param_vals += (barcode,)
                if first:
                    insert_tmp_table_str += '(%s)'
                    first = False
                else:
                    insert_tmp_table_str += ',(%s)'

            insert_tmp_table_str += ';'

            cursor.execute(insert_tmp_table_str, param_vals)
            db.commit()

        start = time.time()
        # If there is a cohort, make a temporary table based on it and make it the base table
        if cohort_id is not None:
            tmp_cohort_table = "cohort_tmp_" + user.id.__str__() + "_" + make_id(6)
            base_table = tmp_cohort_table
            make_cohort_table_str = """
                CREATE TEMPORARY TABLE %s AS SELECT ms.*
                FROM cohorts_samples cs
                JOIN metadata_samples_shortlist ms ON ms.SampleBarcode = cs.sample_id
            """ % tmp_cohort_table
            # if there is a mutation temp table, JOIN it here to match on those SampleBarcode values
            if tmp_mut_table:
                make_cohort_table_str += (' JOIN %s sc ON sc.tumor_sample_id = cs.sample_id' % tmp_mut_table)
            make_cohort_table_str += ' WHERE cs.cohort_id = %s;'
            cursor.execute(make_cohort_table_str, (cohort_id,))

            cursor.execute('SELECT COUNT(*) AS count FROM '+tmp_cohort_table+';');
            for row in cursor.fetchall():
                logger.debug('[BENCHMAKRING] Cohort table '+tmp_cohort_table+' size: '+str(row[0]))

        # If there are filters, create a temporary table filtered off the base table
        if unfiltered_attr.__len__() > 0 and (filters.__len__() > 0 or user_base_tables):
            tmp_filter_table = "filtered_samples_tmp_" + user.id.__str__() + "_" + make_id(6)
            filter_table = tmp_filter_table
            make_tmp_table_str = 'CREATE TEMPORARY TABLE %s AS SELECT * FROM %s ms' % (tmp_filter_table, base_table,)

            if tmp_mut_table and not cohort_id:
                make_tmp_table_str += ' JOIN %s sc ON sc.tumor_sample_id = ms.SampleBarcode' % tmp_mut_table

            if filters.__len__() > 0:
                make_tmp_table_str += ' WHERE %s ' % where_clause['query_str']
                params_tuple += where_clause['value_tuple']

            # TODO: If we allow users to filter their samples via our filters, we will need to handle that here
            # Current proposition: Extend this query to UNION a filtered set of their samples
            # if user_base_tables and len(user_base_tables) > 0:
            #     # Union multiple tables
            #     for table in user_base_tables:
            #         make_tmp_table_str += ' UNION

            make_tmp_table_str += ";"
            cursor.execute(make_tmp_table_str, params_tuple)
        elif tmp_mut_table and not cohort_id:
            tmp_filter_table = "filtered_samples_tmp_" + user.id.__str__() + "_" + make_id(6)
            filter_table = tmp_filter_table
            make_tmp_table_str = """
                CREATE TEMPORARY TABLE %s AS
                SELECT *
                FROM %s ms
                JOIN %s sc ON sc.tumor_sample_id = ms.SampleBarcode;
            """ % (tmp_filter_table, base_table, tmp_mut_table,)
            cursor.execute(make_tmp_table_str)
        else:
            filter_table = base_table

        stop = time.time()

        logger.debug('[BENCHMARKING] Time to create temporary filter/cohort tables in count_metadata: '+(stop - start).__str__())

        count_query_set = []

        for attr in valid_attrs:
            col_name = valid_attrs[attr]['col_name']
            if col_name in unfiltered_attr:
                count_query_set.append({'query_str':("""
                    SELECT DISTINCT %s, COUNT(1) as count FROM %s GROUP BY %s;
                  """) % (col_name, filter_table, col_name,),
                'params': None, })
            else:
                subquery = base_table
                if tmp_mut_table:
                    subquery += ' JOIN %s ON %s = SampleBarcode ' % (tmp_mut_table, 'tumor_sample_id', )
                if exclusionary_filter[col_name]['query_str']:
                    subquery += ' WHERE ' + exclusionary_filter[col_name]['query_str']
                count_query_set.append({'query_str':("""
                    SELECT DISTINCT %s, COUNT(1) as count FROM %s GROUP BY %s
                  """) % (col_name, subquery, col_name,),
                'params': exclusionary_filter[col_name]['value_tuple']})

        start = time.time()
        for query in count_query_set:
            if 'params' in query and query['params'] is not None:
                cursor.execute(query['query_str'], query['params'])
            else:
                cursor.execute(query['query_str'])

            colset = cursor.description
            col_headers = []
            if colset is not None:
                col_headers = [i[0] for i in cursor.description]
            if not col_headers[0] in counts:
                counts[col_headers[0]] = {}
                if col_headers[0] not in metadata_values:
                    # TODO: alter count queries to deal with continuous data which is clustered (eg. bmi) in an appropriate manner
                    # in the mean time, just put in an empty dict for them to fill into and handle them
                    # in normalization methods
                    counts[col_headers[0]]['counts'] = {}
                else:
                    counts[col_headers[0]]['counts'] = metadata_values[col_headers[0]]
                counts[col_headers[0]]['total'] = 0
            for row in cursor.fetchall():
                counts[col_headers[0]]['counts'][str(row[0])] = int(row[1])
                counts[col_headers[0]]['total'] += int(row[1])

        stop = time.time()
        logger.debug('[BENCHMARKING] Time to query filter count set in metadata_counts:'+(stop - start).__str__())

        sample_and_participant_counts = get_participant_and_sample_count(filter_table, cursor)

        if cursor: cursor.close()

        data = []

        cursor = db.cursor(MySQLdb.cursors.DictCursor)

        query_str = """
            SELECT IF(has_Illumina_DNASeq=1,'Yes', 'None') AS DNAseq_data,
                IF (has_SNP6=1, 'Genome_Wide_SNP_6', 'None') as cnvrPlatform,
                CASE
                    WHEN has_BCGSC_HiSeq_RNASeq=1 and has_UNC_HiSeq_RNASeq=0 THEN 'HiSeq/BCGSC'
                    WHEN has_BCGSC_HiSeq_RNASeq=1 and has_UNC_HiSeq_RNASeq=1 THEN 'HiSeq/BCGSC and UNC V2'
                    WHEN has_UNC_HiSeq_RNASeq=1 and has_BCGSC_HiSeq_RNASeq=0 and has_BCGSC_GA_RNASeq=0 and has_UNC_GA_RNASeq=0 THEN 'HiSeq/UNC V2'
                    WHEN has_UNC_HiSeq_RNASeq=1 and has_BCGSC_HiSeq_RNASeq=0 and has_BCGSC_GA_RNASeq=0 and has_UNC_GA_RNASeq=1 THEN 'GA and HiSeq/UNC V2'
                    WHEN has_UNC_HiSeq_RNASeq=1 and has_BCGSC_HiSeq_RNASeq=0 and has_BCGSC_GA_RNASeq=1 and has_UNC_GA_RNASeq=0 THEN 'HiSeq/UNC V2 and GA/BCGSC'
                    WHEN has_UNC_HiSeq_RNASeq=1 and has_BCGSC_HiSeq_RNASeq=1 and has_BCGSC_GA_RNASeq=0 and has_UNC_GA_RNASeq=0 THEN 'HiSeq/UNC V2 and BCGSC'
                    WHEN has_BCGSC_GA_RNASeq=1 and has_UNC_HiSeq_RNASeq=0 THEN 'GA/BCGSC'
                    WHEN has_UNC_GA_RNASeq=1 and has_UNC_HiSeq_RNASeq=0 THEN 'GA/UNC V2' ELSE 'None'
                END AS gexpPlatform,
                CASE
                    WHEN has_27k=1 and has_450k=0 THEN 'HumanMethylation27'
                    WHEN has_27k=0 and has_450k=1 THEN 'HumanMethylation450'
                    WHEN has_27k=1 and has_450k=1 THEN '27k and 450k' ELSE 'None'
                END AS methPlatform,
                CASE
                    WHEN has_HiSeq_miRnaSeq=1 and has_GA_miRNASeq=0 THEN 'IlluminaHiSeq_miRNASeq'
                    WHEN has_HiSeq_miRnaSeq=0 and has_GA_miRNASeq=1 THEN 'IlluminaGA_miRNASeq'
                    WHEN has_HiSeq_miRnaSeq=1 and has_GA_miRNASeq=1 THEN 'GA and HiSeq'	ELSE 'None'
                END AS mirnPlatform,
                IF (has_RPPA=1, 'MDA_RPPA_Core', 'None') AS rppaPlatform
                FROM %s
        """ % filter_table

        start = time.time()
        cursor.execute(query_str)
        stop = time.time()
        logger.debug("[BENCHMARKING] Time to query platforms in metadata_counts_platform_list for cohort '" +
                     (cohort_id if cohort_id is not None else 'None') + "': " + (stop - start).__str__())
        for row in cursor.fetchall():
            item = {
                'DNAseq_data': str(row['DNAseq_data']),
                'cnvrPlatform': str(row['cnvrPlatform']),
                'gexpPlatform': str(row['gexpPlatform']),
                'methPlatform': str(row['methPlatform']),
                'mirnPlatform': str(row['mirnPlatform']),
                'rppaPlatform': str(row['rppaPlatform']),
            }
            data.append(item)

        # Drop the temporary tables
        if tmp_cohort_table is not None: cursor.execute(("DROP TEMPORARY TABLE IF EXISTS %s") % tmp_cohort_table)
        if tmp_filter_table is not None: cursor.execute(("DROP TEMPORARY TABLE IF EXISTS %s") % tmp_filter_table)
        if tmp_mut_table is not None: cursor.execute(("DROP TEMPORARY TABLE IF EXISTS %s") % tmp_mut_table)

        counts_and_total['data'] = data
        counts_and_total['participants'] = sample_and_participant_counts['participant_count']
        counts_and_total['total'] = sample_and_participant_counts['sample_count']

        counts_keys = counts.keys()
        for key, feature in valid_attrs.items():
            if feature['name'] in counts_keys:
                value_list = []
                feature['values'] = counts[feature['name']]['counts']
                feature['total'] = counts[feature['name']]['total']

                # Special case for age ranges
                if key == 'CLIN:age_at_initial_pathologic_diagnosis':
                    feature['values'] = normalize_ages(feature['values'])
                elif key == 'CLIN:BMI':
                    feature['values'] = normalize_bmi(feature['values'])

                for value, count in feature['values'].items():
                    # Convert all 1/'1' and 0/'0' values to True and False
                    if feature['name'].startswith('has_'):
                        if value == 1 or value == '1':
                            value = 'True'
                        elif value == 0  or value == '0':
                            value = 'False'

                    if feature['name'] in DISPLAY_NAME_DD:
                        value_list.append({'value': str(value), 'count': count, 'displ_name': DISPLAY_NAME_DD[feature['name']][str(value)]})
                    else:
                        value_list.append({'value': str(value), 'count': count})

                counts_and_total['counts'].append({'name': feature['name'], 'values': value_list, 'id': key, 'total': feature['total']})

        return counts_and_total

    except (Exception) as e:
        logger.error(traceback.format_exc())
    finally:
        if cursor: cursor.close()
        if db and db.open: db.close()


def metadata_counts_platform_list(req_filters, cohort_id, user, limit):
    filters = {}

    if req_filters is not None:
        try:
            for key in req_filters:
                this_filter = req_filters[key]
                if key not in filters:
                    filters[key] = {'values': []}
                for value in this_filter:
                    filters[key]['values'].append(value)

        except Exception, e:
            logger.error(traceback.format_exc())
            raise Exception('Filters must be a valid JSON formatted object of filter sets, with value lists keyed on filter names.')

    start = time.time()
    counts_and_total = count_metadata(user, cohort_id, None, filters)

    stop = time.time()
    logger.debug(
        "[BENCHMARKING] Time to call metadata_counts from view metadata_counts_platform_list"
        + (" for cohort " + cohort_id if cohort_id is not None else "")
        + (" and" if cohort_id is not None and filters.__len__() > 0 else "")
        + (" filters " + filters.__str__() if filters.__len__() > 0 else "")
        + ": " + (stop - start).__str__()
    )

    return {'items': counts_and_total['data'], 'count': counts_and_total['counts'],
            'participants': counts_and_total['participants'], 'user_data': counts_and_total['user_data'],
            'total': counts_and_total['total'], 'user_data_total': counts_and_total['user_data_total'],
            'user_data_participants': counts_and_total['user_data_participants']}


''' End metadata counting methods '''


@login_required
def public_cohort_list(request):
    return cohorts_list(request, is_public=True)

@login_required
def cohorts_list(request, is_public=False, workbook_id=0, worksheet_id=0, create_workbook=False):
    if debug: print >> sys.stderr,'Called '+sys._getframe().f_code.co_name

    # check to see if user has read access to 'All TCGA Data' cohort
    isb_superuser = User.objects.get(username='isb')
    superuser_perm = Cohort_Perms.objects.get(user=isb_superuser)
    user_all_data_perm = Cohort_Perms.objects.filter(user=request.user, cohort=superuser_perm.cohort)
    if not user_all_data_perm:
        Cohort_Perms.objects.create(user=request.user, cohort=superuser_perm.cohort, perm=Cohort_Perms.READER)

    # add_data_cohort = Cohort.objects.filter(name='All TCGA Data')

    users = User.objects.filter(is_superuser=0)
    cohort_perms = Cohort_Perms.objects.filter(user=request.user).values_list('cohort', flat=True)
    cohorts = Cohort.objects.filter(id__in=cohort_perms, active=True).order_by('-last_date_saved').annotate(num_patients=Count('samples'))
    cohorts.has_private_cohorts = False
    shared_users = {}

    for item in cohorts:
        item.perm = item.get_perm(request).get_perm_display()
        item.owner = item.get_owner()
        shared_with_ids = Cohort_Perms.objects.filter(cohort=item, perm=Cohort_Perms.READER).values_list('user', flat=True)
        item.shared_with_users = User.objects.filter(id__in=shared_with_ids)
        if not item.owner.is_superuser:
            cohorts.has_private_cohorts = True
            # if it is not a public cohort and it has been shared with other users
            # append the list of shared users to the shared_users array
            if item.shared_with_users:
                shared_users[int(item.id)] = serializers.serialize('json', item.shared_with_users, fields=('last_name', 'first_name', 'email'))

        # print local_zone.localize(item.last_date_saved)

    # Used for autocomplete listing
    cohort_id_names = Cohort.objects.filter(id__in=cohort_perms, active=True).values('id', 'name')
    cohort_listing = []
    for cohort in cohort_id_names:
        cohort_listing.append({
            'value': int(cohort['id']),
            'label': cohort['name'].encode('utf8')
        })
    workbook = None
    worksheet = None
    previously_selected_cohort_ids = []
    if workbook_id != 0:
        workbook = Workbook.objects.get(owner=request.user, id=workbook_id)
        worksheet = workbook.worksheet_set.get(id=worksheet_id)
        worksheet_cohorts = worksheet.worksheet_cohort_set.all()
        for wc in worksheet_cohorts :
            previously_selected_cohort_ids.append(wc.cohort_id)

    return render(request, 'cohorts/cohort_list.html', {'request': request,
                                                        'cohorts': cohorts,
                                                        'user_list': users,
                                                        'cohorts_listing': cohort_listing,
                                                        'shared_users':  json.dumps(shared_users),
                                                        'base_url': settings.BASE_URL,
                                                        'base_api_url': settings.BASE_API_URL,
                                                        'is_public': is_public,
                                                        'workbook': workbook,
                                                        'worksheet': worksheet,
                                                        'previously_selected_cohort_ids' : previously_selected_cohort_ids,
                                                        'create_workbook': create_workbook,
                                                        'from_workbook': bool(workbook),
                                                        })

@login_required
def cohort_select_for_new_workbook(request):
    return cohorts_list(request=request, is_public=False, workbook_id=0, worksheet_id=0, create_workbook=True)

@login_required
def cohort_select_for_existing_workbook(request, workbook_id, worksheet_id):
    return cohorts_list(request=request, is_public=False, workbook_id=workbook_id, worksheet_id=worksheet_id)

@login_required
def cohort_create_for_new_workbook(request):
    return cohort_detail(request=request, cohort_id=0, workbook_id=0, worksheet_id=0, create_workbook=True)

@login_required
def cohort_create_for_existing_workbook(request, workbook_id, worksheet_id):
    return cohort_detail(request=request, cohort_id=0, workbook_id=workbook_id, worksheet_id=worksheet_id)

@login_required
def cohort_detail(request, cohort_id=0, workbook_id=0, worksheet_id=0, create_workbook=False):
    if debug: print >> sys.stderr,'Called '+sys._getframe().f_code.co_name
    users = User.objects.filter(is_superuser=0).exclude(id=request.user.id)

    cohort = None
    shared_with_users = []

    clin_attr = [
        'Project',
        'Study',
        'vital_status',
        # 'survival_time',
        'gender',
        'age_at_initial_pathologic_diagnosis',
        'SampleTypeCode',
        'tumor_tissue_site',
        'histological_type',
        'other_dx',
        'pathologic_stage',
        'person_neoplasm_cancer_status',
        'new_tumor_event_after_initial_treatment',
        'neoplasm_histologic_grade',
        'BMI',
        'hpv_status',
        'residual_tumor',
        # 'targeted_molecular_therapy', TODO: Add to metadata_samples
        'tobacco_smoking_history',
        'icd_10',
        'icd_o_3_site',
        'icd_o_3_histology'
    ]

    data_attr = [
        'DNA_sequencing',
        'RNA_sequencing',
        'miRNA_sequencing',
        'Protein',
        'SNP_CN',
        'DNA_methylation',
    ]

    molecular_attr = {
        'categories': [
            {'name': 'Non-silent', 'value': 'nonsilent', 'count': 0, 'attrs': {
                'Missense_Mutation': 1,
                'Nonsense_Mutation': 1,
                'Nonstop_Mutation': 1,
                'Frame_Shift_Del': 1,
                'Frame_Shift_Ins': 1,
                'De_novo_Start_OutOfFrame': 1,
                'De_novo_Start_InFrame': 1,
                'In_Frame_Del': 1,
                'In_Frame_Ins': 1,
                'Start_Codon_SNP': 1,
                'Start_Codon_Del': 1,
                'Start_Codon_Ins': 1,
                'Stop_Codon_Del': 1,
                'Stop_Codon_Ins': 1,
            }},
        ],
        'attrs': []
    }

    for mol_attr in MOLECULAR_SHORTLIST:
        molecular_attr['attrs'].append({'name': DISPLAY_NAME_DD['Somatic_Mutations'][mol_attr], 'value': mol_attr, 'count': 0})

    for cat in molecular_attr['categories']:
        for attr in cat['attrs']:
            ma = next((x for x in molecular_attr['attrs'] if x['value'] == attr), None)
            if ma:
                ma['category'] = cat['value']

    clin_attr_dsp = []
    clin_attr_dsp += clin_attr

    user = Django_User.objects.get(id=request.user.id)
    filters = None

    # If this is a new cohort, automatically select some filters for our users
    if cohort_id == 0:
        filters = {'SAMP:Project': ['TCGA',], }

    start = time.time()
    results = metadata_counts_platform_list(filters, (cohort_id if cohort_id != 0 else None), user, None)

    stop = time.time()
    logger.debug("[BENCHMARKING] Time to query metadata_counts_platform_list in cohort_detail: "+(stop-start).__str__())

    totals = results['total']

    # Group the counts for clustered data type categories
    attr_details = {
        'RNA_sequencing': [],
        'miRNA_sequencing': [],
        'DNA_methylation': []
    }

    keys = []
    for item in results['count']:
        key = item['name']
        values = item['values']

        if key.startswith('has_'):
            data_availability_sort(key, values, attr_details)
        elif 'user_' not in key:
            keys.append(item['name'])
            item['values'] = sorted(values, key=lambda k: int(k['count']), reverse=True)

            if item['name'].startswith('user_'):
                clin_attr_dsp += (item['name'],)

    for key, value in attr_details.items():
        results['count'].append({
            'name': key,
            'values': value,
            'id': None
         })

    template_values = {
        'request': request,
        'users': users,
        'attr_list': keys,
        'attr_list_count': results['count'],
        'total_samples': int(totals),
        'clin_attr': clin_attr_dsp,
        'data_attr': data_attr,
        'base_url': settings.BASE_URL,
        'base_api_url': settings.BASE_API_URL,
        'molecular_attr': molecular_attr,
        'metadata_filters': filters or {},
        'user_data': results['user_data'],
    }

    if workbook_id and worksheet_id :
        template_values['workbook']  = Workbook.objects.get(id=workbook_id)
        template_values['worksheet'] = Worksheet.objects.get(id=worksheet_id)
    elif create_workbook:
        template_values['create_workbook'] = True

    template = 'cohorts/new_cohort.html'

    template_values['metadata_counts'] = results

    if cohort_id != 0:
        try:
            cohort = Cohort.objects.get(id=cohort_id, active=True)
            cohort.perm = cohort.get_perm(request)
            cohort.owner = cohort.get_owner()

            if not cohort.perm:
                messages.error(request, 'You do not have permission to view that cohort.')
                return redirect('cohort_list')

            cohort.mark_viewed(request)

            shared_with_ids = Cohort_Perms.objects.filter(cohort=cohort, perm=Cohort_Perms.READER).values_list('user', flat=True)
            shared_with_users = User.objects.filter(id__in=shared_with_ids)
            template = 'cohorts/cohort_details.html'
            template_values['cohort'] = cohort
            template_values['total_samples'] = len(cohort.samples_set.all())
            template_values['total_patients'] = len(cohort.patients_set.all())
            template_values['shared_with_users'] = shared_with_users
        except ObjectDoesNotExist:
            # Cohort doesn't exist, return to user landing with error.
            messages.error(request, 'The cohort you were looking for does not exist.')
            return redirect('cohort_list')

    return render(request, template, template_values)

'''
Saves a cohort, adds the new cohort to an existing worksheet, then redirected back to the worksheet display
'''
@login_required
def save_cohort_for_existing_workbook(request):
    return save_cohort(request=request, workbook_id=request.POST.get('workbook_id'), worksheet_id=request.POST.get("worksheet_id"))

'''
Saves a cohort, adds the new cohort to a new worksheet, then redirected back to the worksheet display
'''
@login_required
def save_cohort_for_new_workbook(request):
    return save_cohort(request=request, workbook_id=None, worksheet_id=None, create_workbook=True)

@login_required
def add_cohorts_to_worksheet(request, workbook_id=0, worksheet_id=0):
    if request.method == 'POST':
        cohorts = request.POST.getlist('cohorts')
        workbook = request.user.workbook_set.get(id=workbook_id)
        worksheet = workbook.worksheet_set.get(id=worksheet_id)

        existing_w_cohorts = worksheet.worksheet_cohort_set.all()
        existing_cohort_ids = []
        for wc in existing_w_cohorts :
            existing_cohort_ids.append(str(wc.cohort_id))

        for ec in existing_cohort_ids:
            if ec not in cohorts :
                missing_cohort = Cohort.objects.get(id=ec)
                worksheet.remove_cohort(missing_cohort)

        cohort_perms = request.user.cohort_perms_set.filter(cohort__active=True)

        for cohort in cohorts:
            cohort_model = cohort_perms.get(cohort__id=cohort).cohort
            worksheet.add_cohort(cohort_model)

    redirect_url = reverse('worksheet_display', kwargs={'workbook_id':workbook_id, 'worksheet_id': worksheet_id})
    return redirect(redirect_url)

@login_required
def remove_cohort_from_worksheet(request, workbook_id=0, worksheet_id=0, cohort_id=0):
    if request.method == 'POST':
        workbook = request.user.workbook_set.get(id=workbook_id)
        worksheet = workbook.worksheet_set.get(id=worksheet_id)

        cohorts = request.user.cohort_perms_set.filter(cohort__active=True,cohort__id=cohort_id, perm=Cohort_Perms.OWNER)
        if cohorts.count() > 0:
            for cohort in cohorts:
                cohort_model = cohort.cohort
                worksheet.remove_cohort(cohort_model)

    redirect_url = reverse('worksheet_display', kwargs={'workbook_id':workbook_id, 'worksheet_id': worksheet_id})
    return redirect(redirect_url)

'''
This save view only works coming from cohort editing or creation views.
- only ever one source coming in
- filters optional
'''
# TODO: Create new view to save cohorts from visualizations
@login_required
@csrf_protect
def save_cohort(request, workbook_id=None, worksheet_id=None, create_workbook=False):
    if debug: print >> sys.stderr,'Called '+sys._getframe().f_code.co_name

    redirect_url = reverse('cohort_list')

    samples = []
    patients = []
    name = ''
    user_id = request.user.id
    parent = None
    filter_obj = None
    deactivate_sources = False
    apply_filters = False
    apply_name = False

    if request.POST:
        name = request.POST.get('name')
        source = request.POST.get('source')
        filters = request.POST.getlist('filters')
        apply_filters = request.POST.getlist('apply-filters')
        apply_name = request.POST.getlist('apply-name')
        projects = request.user.project_set.all()
        # we only deactivate the source if we are applying filters to a previously-existing
        # source cohort
        deactivate_sources = (len(filters) > 0) and source is not None and source != 0

        # If we're only changing the name, just edit the cohort and update it
        if apply_name and not apply_filters and not deactivate_sources:
            Cohort.objects.filter(id=source).update(name=name)
            messages.info(request, 'Changes applied successfully.')
            return redirect(reverse('cohort_details', args=[source]))

        # Given cohort_id is the only source id.
        if source:
            parent = Cohort.objects.get(id=source)

        if len(filters) > 0:
            filter_obj = {}
            for this_filter in filters:
                tmp = json.loads(this_filter)
                key = tmp['feature']['name']
                val = tmp['value']['name']

                if 'id' in tmp['feature'] and tmp['feature']['id']:
                    key = tmp['feature']['id']

                if 'id' in tmp['value'] and tmp['value']['id']:
                    val = tmp['value']['id']

                if key not in filter_obj:
                    filter_obj[key] = {'values': [],}

                filter_obj[key]['values'].append(val)

        results = get_sample_participant_list(request.user, filter_obj, source)

        # Do not allow 0 sample cohorts
        if int(results['count']) == 0:
            messages.error(request, 'The filters selected returned 0 samples. Please alter your filters and try again.')
            if source:
                redirect_url = reverse('cohort_details', args=[source])
            else:
                redirect_url = reverse('cohort')
        else:
            if deactivate_sources:
                parent.active = False
                parent.save()

            items = results['items']

            # Create new cohort
            cohort = Cohort.objects.create(name=name)
            cohort.save()

            # If there are sample ids
            sample_list = []
            for item in items:
                project = None
                if 'project_id' in item:
                    project = item['project_id']
                sample_list.append(Samples(cohort=cohort, sample_id=item['sample_barcode'], project_id=project))
            Samples.objects.bulk_create(sample_list)

            # TODO Since we don't currently allow mixed ISB-CGC and User Data cohorts, the participant set will always be in one place, results['participants']
            participant_list = []
            for item in results['participants']:
                participant_list.append(Patients(cohort=cohort, patient_id=item))
            (len(participant_list) > 0) and Patients.objects.bulk_create(participant_list)

            # Set permission for user to be owner
            perm = Cohort_Perms(cohort=cohort, user=request.user,perm=Cohort_Perms.OWNER)
            perm.save()

            # Create the source if it was given
            if source:
                Source.objects.create(parent=parent, cohort=cohort, type=Source.FILTERS).save()

            # Create filters applied
            if filter_obj:
                for this_filter in filter_obj:
                    for val in filter_obj[this_filter]['values']:
                        Filters.objects.create(resulting_cohort=cohort, name=this_filter, value=val).save()

            # Store cohort to BigQuery
            bq_project_id = settings.BQ_PROJECT_ID
            cohort_settings = settings.GET_BQ_COHORT_SETTINGS()
            bcs = BigQueryCohortSupport(bq_project_id, cohort_settings.dataset_id, cohort_settings.table_id)
            bcs.add_cohort_to_bq(cohort.id,items)

            # Check if this was a new cohort or an edit to an existing one and redirect accordingly
            if not source:
                redirect_url = reverse('cohort_list')
                messages.info(request, 'Cohort "%s" created successfully.' % cohort.name)
            else:
                redirect_url = reverse('cohort_details', args=[cohort.id])
                messages.info(request, 'Changes applied successfully.')

            if workbook_id and worksheet_id :
                Worksheet.objects.get(id=worksheet_id).add_cohort(cohort)
                redirect_url = reverse('worksheet_display', kwargs={'workbook_id':workbook_id, 'worksheet_id' : worksheet_id})
            elif create_workbook :
                workbook_model  = Workbook.create("default name", "This is a default workbook description", request.user)
                worksheet_model = Worksheet.create(workbook_model.id, "worksheet 1","This is a default description")
                worksheet_model.add_cohort(cohort)
                redirect_url = reverse('worksheet_display', kwargs={'workbook_id': workbook_model.id, 'worksheet_id' : worksheet_model.id})

    return redirect(redirect_url)


@login_required
@csrf_protect
def delete_cohort(request):
    if debug: print >> sys.stderr,'Called '+sys._getframe().f_code.co_name
    redirect_url = 'cohort_list'
    cohort_ids = request.POST.getlist('id')
    Cohort.objects.filter(id__in=cohort_ids).update(active=False)
    return redirect(reverse(redirect_url))

@login_required
@csrf_protect
def share_cohort(request, cohort_id=0):
    if debug: print >> sys.stderr,'Called '+sys._getframe().f_code.co_name
    user_ids = request.POST.getlist('users')
    users = User.objects.filter(id__in=user_ids)

    if cohort_id == 0:
        redirect_url = '/cohorts/'
        cohort_ids = request.POST.getlist('cohort-ids')
        cohorts = Cohort.objects.filter(id__in=cohort_ids)
    else:
        redirect_url = '/cohorts/%s' % cohort_id
        cohorts = Cohort.objects.filter(id=cohort_id)
    for user in users:

        for cohort in cohorts:
            obj = Cohort_Perms.objects.create(user=user, cohort=cohort, perm=Cohort_Perms.READER)
            obj.save()

    return redirect(redirect_url)

@login_required
@csrf_protect
def clone_cohort(request, cohort_id):
    if debug: print >> sys.stderr,'Called '+sys._getframe().f_code.co_name
    redirect_url = 'cohort_details'
    parent_cohort = Cohort.objects.get(id=cohort_id)
    new_name = 'Copy of %s' % parent_cohort.name
    cohort = Cohort.objects.create(name=new_name)
    cohort.save()

    # If there are sample ids
    samples = Samples.objects.filter(cohort=parent_cohort).values_list('sample_id', 'project_id')
    sample_list = []
    for sample in samples:
        sample_list.append(Samples(cohort=cohort, sample_id=sample[0], project_id=sample[1]))
    Samples.objects.bulk_create(sample_list)

    # TODO Some cohorts won't have them at the moment. That isn't a big deal in this function
    # If there are patient ids
    patients = Patients.objects.filter(cohort=parent_cohort).values_list('patient_id', flat=True)
    patient_list = []
    for patient_code in patients:
        patient_list.append(Patients(cohort=cohort, patient_id=patient_code))
    Patients.objects.bulk_create(patient_list)

    # Clone the filters
    filters = Filters.objects.filter(resulting_cohort=parent_cohort).values_list('name', 'value')
    # ...but only if there are any (there may not be)
    if filters.__len__() > 0:
        filters_list = []
        for filter_pair in filters:
            filters_list.append(Filters(name=filter_pair[0], value=filter_pair[1], resulting_cohort=cohort))
        Filters.objects.bulk_create(filters_list)

    # Set source
    source = Source(parent=parent_cohort, cohort=cohort, type=Source.CLONE)
    source.save()

    # Set permissions
    perm = Cohort_Perms(cohort=cohort, user=request.user, perm=Cohort_Perms.OWNER)
    perm.save()

    # BQ needs an explicit patient-per-sample dataset; get that now

    samples_and_participants = get_sample_participant_list(request.user,None,cohort.id)

    # Store cohort to BigQuery
    bq_project_id = settings.BQ_PROJECT_ID
    cohort_settings = settings.GET_BQ_COHORT_SETTINGS()
    bcs = BigQueryCohortSupport(bq_project_id, cohort_settings.dataset_id, cohort_settings.table_id)
    bcs.add_cohort_to_bq(cohort.id, samples_and_participants['items'])

    return redirect(reverse(redirect_url,args=[cohort.id]))

@login_required
@csrf_protect
def set_operation(request):
    if debug: print >> sys.stderr,'Called '+sys._getframe().f_code.co_name
    redirect_url = '/cohorts/'

    if request.POST:
        name = request.POST.get('name').encode('utf8')
        cohorts = []
        base_cohort = None
        subtract_cohorts = []
        notes = ''
        patients = []
        samples = []

        op = request.POST.get('operation')
        if op == 'union':
            notes = 'Union of '
            cohort_ids = request.POST.getlist('selected-ids')
            cohorts = Cohort.objects.filter(id__in=cohort_ids, active=True, cohort_perms__in=request.user.cohort_perms_set.all())
            first = True
            ids = ()
            for cohort in cohorts:
                if first:
                    notes += cohort.name
                    first = False
                else:
                    notes += ', ' + cohort.name
                ids += (cohort.id,)

            samples = Samples.objects.filter(cohort_id__in=ids).distinct().values_list('sample_id', 'project_id')

        elif op == 'intersect':

            start = time.time()
            cohort_ids = request.POST.getlist('selected-ids')
            cohorts = Cohort.objects.filter(id__in=cohort_ids, active=True, cohort_perms__in=request.user.cohort_perms_set.all())
            request.user.cohort_perms_set.all()
            if len(cohorts):
                sample_project_map = {}

                cohort_samples = Samples.objects.filter(cohort=cohorts[0])
                cohort_samples_ids = set(Samples.objects.filter(cohort=cohorts[0]).values_list('sample_id',flat=True))

                # Samples from older cohorts made from ISB-CGC data may have null for their project IDs; we should treat
                # these as 'matching' projects

                for sample in cohort_samples:
                    if sample.sample_id not in sample_project_map:
                        sample_project_map[sample.sample_id] = []
                    if sample.project is None:
                        if -1 not in sample_project_map[sample.sample_id]:
                            sample_project_map[sample.sample_id].append(-1);
                    elif sample.project.id not in sample_project_map[sample.sample_id]:
                            sample_project_map[sample.sample_id].append(sample.project.id)

                notes = 'Intersection of ' + cohorts[0].name

                for i in range(1, len(cohorts)):
                    cohort = cohorts[i]
                    notes += ', ' + cohort.name

                    cohort_samples = Samples.objects.filter(cohort=cohort)

                    for sample in cohort_samples:
                        if sample.sample_id in sample_project_map:
                            if sample.project is None:
                                if -1 not in sample_project_map[sample.sample_id]:
                                    sample_project_map[sample.sample_id].append(-1);
                            elif sample.project.id not in sample_project_map[sample.sample_id]:
                                sample_project_map[sample.sample_id].append(sample.project.id)

                    cohort_samples_ids = cohort_samples_ids.intersection(Samples.objects.filter(cohort=cohort).values_list('sample_id',flat=True))

                cohort_sample_list = []

                print >> sys.stdout, 'unique ID set: '+cohort_samples_ids.__str__()

                for sample in cohort_samples_ids:
                    if len(sample_project_map[sample]) > 1:
                        print >> sys.stdout, "Projects: "+sample_project_map[sample].__str__()
                        projects = Project.objects.filter(id__in=sample_project_map[sample])
                        print >> sys.stdout, "Project objs: "+projects.__str__()
                        no_match = False
                        root = -1
                        max_depth = -1
                        deepest_project = -1
                        for project in projects:
                            project_rd = project.get_my_root_and_depth()

                            if root < 0:
                                root = project_rd['root']
                                max_depth = project_rd['depth']
                                deepest_project = project.id
                            else:
                                if root != project_rd['root']:
                                    no_match = True
                                else:
                                    if max_depth < 0 or project_rd['depth'] > max_depth:
                                        max_depth = project_rd['depth']
                                        deepest_project = project.id

                        if not no_match:
                            cohort_sample_list.append({'id':sample, 'project':deepest_project, })

                    else:
                        # If a project's ID is <= 0 it's a null project ID, so just record None
                        project = (None if sample_project_map[sample][0] <=0 else sample_project_map[sample][0])
                        cohort_sample_list.append({'id': sample, 'project':project})

                samples = cohort_sample_list

                stop = time.time()

                logger.debug('[BENCHMARKING] Time to build intersecting sample set: ' + (stop - start).__str__())

        elif op == 'complement':
            base_id = request.POST.get('base-id')
            subtract_ids = request.POST.getlist('subtract-ids')

            base_samples = Samples.objects.filter(cohort_id=base_id)
            subtract_samples = Samples.objects.filter(cohort_id__in=subtract_ids).distinct()
            cohort_samples = base_samples.exclude(sample_id__in=subtract_samples.values_list('sample_id', flat=True))
            samples = cohort_samples.values_list('sample_id', 'project_id')

            notes = 'Subtracted '
            base_cohort = Cohort.objects.get(id=base_id)
            subtracted_cohorts = Cohort.objects.filter(id__in=subtract_ids)
            first = True
            for item in subtracted_cohorts:
                if first:
                    notes += item.name
                    first = False
                else:
                    notes += ', ' + item.name
            notes += ' from %s.' % base_cohort.name

        if len(samples):
            start = time.time()
            new_cohort = Cohort.objects.create(name=name)
            perm = Cohort_Perms(cohort=new_cohort, user=request.user, perm=Cohort_Perms.OWNER)
            perm.save()

            # Store cohort samples and patients to CloudSQL
            sample_list = []
            for sample in samples:
                if op == 'intersect':
                    sample_list.append(Samples(cohort=new_cohort, sample_id=sample['id'], project_id=sample['project']))
                else:
                    sample_list.append(Samples(cohort=new_cohort, sample_id=sample[0], project_id=sample[1]))
            Samples.objects.bulk_create(sample_list)

            # get the full resulting sample and patient ID set
            startSI = time.time()
            samples_and_participants = get_sample_participant_list(request.user,None,new_cohort.id)
            stopSI = time.time()
            logger.debug('[BENCHMARKING] Time to get sample and participant list in set ops: '+(stopSI - startSI).__str__())

            # Store cohort to BigQuery
            bq_project_id = settings.BQ_PROJECT_ID
            cohort_settings = settings.GET_BQ_COHORT_SETTINGS()
            bcs = BigQueryCohortSupport(bq_project_id, cohort_settings.dataset_id, cohort_settings.table_id)
            bcs.add_cohort_to_bq(new_cohort.id, samples_and_participants['items'])

            # Fetch the list of cases based on the sample IDs
            patient_list = []
            for patient in samples_and_participants['participants']:
                patient_list.append(Patients(cohort=new_cohort, patient_id=patient))
            Patients.objects.bulk_create(patient_list)

            # Create Sources
            if op == 'union' or op == 'intersect':
                for cohort in cohorts:
                    source = Source.objects.create(parent=cohort, cohort=new_cohort, type=Source.SET_OPS, notes=notes)
                    source.save()
            elif op == 'complement':
                source = Source.objects.create(parent=base_cohort, cohort=new_cohort, type=Source.SET_OPS, notes=notes)
                source.save()
                for cohort in subtracted_cohorts:
                    source = Source.objects.create(parent=cohort, cohort=new_cohort, type=Source.SET_OPS, notes=notes)
                    source.save()

            stop = time.time()
            logger.debug('[BENCHMARKING] Time to make cohort in set ops: '+(stop - start).__str__())

        else:
            message = 'Operation resulted in empty set of samples and patients. Cohort not created.'
            messages.warning(request, message)
            return redirect('cohort_list')

    return redirect(redirect_url)


@login_required
@csrf_protect
def union_cohort(request):
    if debug: print >> sys.stderr,'Called '+sys._getframe().f_code.co_name
    redirect_url = '/cohorts/'

    return redirect(redirect_url)

@login_required
@csrf_protect
def intersect_cohort(request):
    if debug: print >> sys.stderr,'Called '+sys._getframe().f_code.co_name
    redirect_url = '/cohorts/'
    return redirect(redirect_url)

@login_required
@csrf_protect
def set_minus_cohort(request):
    if debug: print >> sys.stderr,'Called '+sys._getframe().f_code.co_name
    redirect_url = '/cohorts/'

    return redirect(redirect_url)

@login_required
@csrf_protect
def save_comment(request):
    if debug: print >> sys.stderr,'Called '+sys._getframe().f_code.co_name
    content = request.POST.get('content').encode('utf-8')
    cohort = Cohort.objects.get(id=int(request.POST.get('cohort_id')))
    obj = Cohort_Comments.objects.create(user=request.user, cohort=cohort, content=content)
    obj.save()
    return_obj = {
        'first_name': request.user.first_name,
        'last_name': request.user.last_name,
        'date_created': formats.date_format(obj.date_created, 'DATETIME_FORMAT'),
        'content': obj.content
    }
    return HttpResponse(json.dumps(return_obj), status=200)

@login_required
@csrf_protect
def save_cohort_from_plot(request):
    if debug: print >> sys.stderr,'Called '+sys._getframe().f_code.co_name
    cohort_name = request.POST.get('cohort-name', 'Plot Selected Cohort')
    result = {}

    if cohort_name:
        # Create Cohort
        cohort = Cohort.objects.create(name=cohort_name)
        cohort.save()

        # Create Permission
        perm = Cohort_Perms.objects.create(cohort=cohort, user=request.user, perm=Cohort_Perms.OWNER)
        perm.save()

        # Create Sources, at this point only one cohort for a plot
        plot_id = request.POST.get('plot-id')
        source_plot = Worksheet_plot.objects.get(id=plot_id)
        plot_cohorts = source_plot.get_cohorts()
        source_list = []
        for c in plot_cohorts :
            source_list.append(Source(parent=c, cohort=cohort, type=Source.PLOT_SEL))
        Source.objects.bulk_create(source_list)

        # Create Samples
        samples = request.POST.get('samples', '')
        if len(samples):
            samples = samples.split(',')
        sample_list = []
        patient_id_list = []
        for sample in samples:
            patient_id = sample[:12]
            if patient_id not in patient_id_list:
                patient_id_list.append(patient_id)
            sample_list.append(Samples(cohort=cohort, sample_id=sample))
        Samples.objects.bulk_create(sample_list)

        # Create Patients
        patient_list = []
        for patient in patient_id_list:
            patient_list.append(Patients(cohort=cohort, patient_id=patient))
        Patients.objects.bulk_create(patient_list)

        samples_and_participants = get_sample_participant_list(request.user,None,cohort.id)

        # Store cohort to BigQuery
        bq_project_id = settings.BQ_PROJECT_ID
        cohort_settings = settings.GET_BQ_COHORT_SETTINGS()
        bcs = BigQueryCohortSupport(bq_project_id, cohort_settings.dataset_id, cohort_settings.table_id)
        bcs.add_cohort_to_bq(cohort.id, samples_and_participants['items'])

        workbook_id  = source_plot.worksheet.workbook_id
        worksheet_id = source_plot.worksheet_id


        result['message'] = "Cohort '" + cohort.name + "' created from the selected sample"
    else :
        result['error'] = "parameters were not correct"

    return HttpResponse(json.dumps(result), status=200)


@login_required
@csrf_protect
def cohort_filelist(request, cohort_id=0):
    if debug: print >> sys.stderr,'Called '+sys._getframe().f_code.co_name
    if cohort_id == 0:
        messages.error(request, 'Cohort provided does not exist.')
        return redirect('/user_landing')

    token = SocialToken.objects.filter(account__user=request.user, account__provider='Google')[0].token
    data_url = METADATA_API + ('v1/cohort_files?platform_count_only=True&cohort_id=%s&token=%s' % (cohort_id, token))
    result = urlfetch.fetch(data_url, deadline=120)
    items = json.loads(result.content)
    file_list = []
    cohort = Cohort.objects.get(id=cohort_id, active=True)
    nih_user = NIH_User.objects.filter(user=request.user, active=True, dbGaP_authorized=True)
    has_access = False
    if len(nih_user) > 0:
        has_access = True

    # Check if cohort contains user data samples - return info message if it does.
    # Get user accessed projects
    user_projects = Project.get_user_projects(request.user)
    cohort_sample_list = Samples.objects.filter(cohort=cohort, project__in=user_projects)
    if len(cohort_sample_list):
        messages.info(request,
                      "File listing is not available for cohort samples that come from a user uploaded project. This functionality is currently being worked on and will become available in a future release.")

    return render(request, 'cohorts/cohort_filelist.html', {'request': request,
                                                            'cohort': cohort,
                                                            'base_url': settings.BASE_URL,
                                                            'base_api_url': settings.BASE_API_URL,
                                                            # 'file_count': items['total_file_count'],
                                                            # 'page': items['page'],
                                                            'download_url': reverse('download_filelist', kwargs={'cohort_id': cohort_id}),
                                                            'platform_counts': items['platform_count_list'],
                                                            'filelist': file_list,
                                                            'file_list_max': MAX_FILE_LIST_ENTRIES,
                                                            'sel_file_max': MAX_SEL_FILES,
                                                            'has_access': has_access})

@login_required
def cohort_filelist_ajax(request, cohort_id=0):
    if debug: print >> sys.stderr,'Called '+sys._getframe().f_code.co_name
    if cohort_id == 0:
        response_str = '<div class="row">' \
                    '<div class="col-lg-12">' \
                    '<div class="alert alert-danger alert-dismissible">' \
                    '<button type="button" class="close" data-dismiss="alert"><span aria-hidden="true">&times;</span><span class="sr-only">Close</span></button>' \
                    'Cohort provided does not exist.' \
                    '</div></div></div>'
        return HttpResponse(response_str, status=500)

    token = SocialToken.objects.filter(account__user=request.user, account__provider='Google')[0].token
    data_url = METADATA_API + ('v1/cohort_files?cohort_id=%s&token=%s' % (cohort_id, token))

    for key in request.GET:
        data_url += '&' + key + '=' + request.GET[key]

    result = urlfetch.fetch(data_url, deadline=120)

    return HttpResponse(result.content, status=200)


@login_required
@csrf_protect
def cohort_samples_patients(request, cohort_id=0):
    if debug: print >> sys.stderr, 'Called '+sys._getframe().f_code.co_name
    if cohort_id == 0:
        messages.error(request, 'Cohort provided does not exist.')
        return redirect('/user_landing')

    cohort_name = Cohort.objects.filter(id=cohort_id).values_list('name', flat=True)[0].__str__()

    # Sample IDs
    samples = Samples.objects.filter(cohort=cohort_id).values_list('sample_id', flat=True)

    # Patient IDs, may be empty!
    patients = Patients.objects.filter(cohort=cohort_id).values_list('patient_id', flat=True)

    rows = (["Sample and Patient List for Cohort '"+cohort_name+"'"],)
    rows += (["ID", "Type"],)

    for sample_id in samples:
        rows += ([sample_id, "Sample"],)

    for patient_id in patients:
        rows += ([patient_id, "Patient"],)

    pseudo_buffer = Echo()
    writer = csv.writer(pseudo_buffer)
    response = StreamingHttpResponse((writer.writerow(row) for row in rows),
                                     content_type="text/csv")
    response['Content-Disposition'] = 'attachment; filename="samples_patients_in_cohort.csv"'
    return response


class Echo(object):
    """An object that implements just the write method of the file-like
    interface.
    """
    def write(self, value):
        """Write the value by returning it, instead of storing in a buffer."""
        return value


def streaming_csv_view(request, cohort_id=0):
    if debug: print >> sys.stderr,'Called '+sys._getframe().f_code.co_name
    if cohort_id == 0:
        messages.error('Cohort provided does not exist.')
        return redirect('/user_landing')

    total_expected = int(request.GET.get('total'))
    limit = -1 if total_expected < MAX_FILE_LIST_ENTRIES else MAX_FILE_LIST_ENTRIES

    token = SocialToken.objects.filter(account__user=request.user, account__provider='Google')[0].token
    data_url = METADATA_API + ('v1/cohort_files?cohort_id=%s&token=%s&limit=%s' % (cohort_id, token, limit.__str__()))

    if 'params' in request.GET:
        params = request.GET.get('params').split(',')

        for param in params:
            data_url += '&' + param + '=True'

    keep_fetching = True
    file_list = []
    offset = None

    while keep_fetching:
        result = urlfetch.fetch(data_url+('&offset='+offset.__str__() if offset else ''), deadline=60)
        items = json.loads(result.content)

        if 'file_list' in items:
            file_list += items['file_list']
            # offsets are counted from row 0, so setting the offset to the current number of
            # retrieved rows will start the next request on the row we want
            offset = file_list.__len__()
        else:
            if 'error' in items:
                messages.error(request, items['error']['message'])
            return redirect(reverse('cohort_filelist', kwargs={'cohort_id': cohort_id}))

        keep_fetching = ((offset < total_expected) and ('file_list' in items))

    if file_list.__len__() < total_expected:
        messages.error(request, 'Only %d files found out of %d expected!' % (file_list.__len__(), total_expected))
        return redirect(reverse('cohort_filelist', kwargs={'cohort_id': cohort_id}))

    if file_list.__len__() > 0:
        """A view that streams a large CSV file."""
        # Generate a sequence of rows. The range is based on the maximum number of
        # rows that can be handled by a single sheet in most spreadsheet
        # applications.
        rows = (["Sample", "Platform", "Pipeline", "Data Level", "Data Type", "Cloud Storage Location", "Access Type"],)
        for file in file_list:
            rows += ([file['sample'], file['platform'], file['pipeline'], file['datalevel'], file['datatype'], file['cloudstorage_location'], file['access'].replace("-", " ")],)
        pseudo_buffer = Echo()
        writer = csv.writer(pseudo_buffer)
        response = StreamingHttpResponse((writer.writerow(row) for row in rows),
                                         content_type="text/csv")
        response['Content-Disposition'] = 'attachment; filename="file_list.csv"'
        return response

    return render(request)


@login_required
def unshare_cohort(request, cohort_id=0):

    cohort_set = None

    if request.POST.get('cohorts'):
        cohort_set = json.loads(request.POST.get('cohorts'))
    else:
        if cohort_id == 0:
            return JsonResponse({
                'msg': 'No cohort IDs were provided!'
            }, status=500)
        else:
            cohort_set = [cohort_id]

    for cohort in cohort_set:
        owner = str(Cohort.objects.get(id=cohort).get_owner().id)
        req_user = str(request.user.id)
        unshare_user = str(request.POST.get('user_id'))

        if req_user != unshare_user and owner != req_user:
            return JsonResponse({
                'msg': 'Cannot unshare with another user if you are not the owner'
            }, status=500)

        cohort_perms = Cohort_Perms.objects.filter(cohort=cohort, user=unshare_user)

        for resc in cohort_perms:
            # Don't try to delete your own permissions as owner
            if str(resc.perm) != 'OWNER':
                resc.delete()

    return JsonResponse({
        'status': 'success'
    }, status=200)


@login_required
def get_metadata(request):
    filters = json.loads(request.GET.get('filters', '{}'))
    cohort = request.GET.get('cohort_id', None)
    limit = request.GET.get('limit', None)

    user = Django_User.objects.get(id=request.user.id)

    results = metadata_counts_platform_list(filters, cohort, user, limit)

    if not results:
        results = {}
    else:

        attr_details = {
            'RNA_sequencing': [],
            'miRNA_sequencing': [],
            'DNA_methylation': [],
        }

        for item in results['count']:
            key = item['name']
            values = item['values']

            if key.startswith('has_'):
                data_availability_sort(key, values, attr_details)

        for key, value in attr_details.items():
            results['count'].append({
                'name': key,
                'values': value,
                'id': None
            })

    return JsonResponse(results)<|MERGE_RESOLUTION|>--- conflicted
+++ resolved
@@ -229,7 +229,6 @@
         else:
             filters[key] = inc_filters[key]
 
-
     # User data filters trump all other filters; if there are any which came along
     # with the rest, only those count
     if user_data_filters:
@@ -468,19 +467,15 @@
         # Query the resulting 'filter_table' (which might just be our original base_table) for the samples
         # and participants
 
-<<<<<<< HEAD
-        cursor.execute("SELECT DISTINCT ms.SampleBarcode, ms.ParticipantBarcode, ps.id FROM %s ms JOIN (SELECT id,name FROM projects_project WHERE owner_id = 1) ps ON ps.name = ms.Study;" % (filter_table,))
-=======
         cursor.execute("""
             SELECT DISTINCT ms.SampleBarcode, ms.ParticipantBarcode, ps.id
             FROM %s ms JOIN (
                 SELECT ps.id AS id,ps.name AS name
-                FROM projects_study ps
+                FROM projects_project ps
                   JOIN auth_user au ON au.id = ps.owner_id
                 WHERE au.is_active = 1 AND au.username = 'isb' AND au.is_superuser = 1 AND ps.active = 1
             ) ps ON ps.name = ms.Study;
         """ % (filter_table,))
->>>>>>> 385a5267
 
         for row in cursor.fetchall():
             samples_and_participants['items'].append({'sample_barcode': row[0], 'participant_barcode': row[1], 'project_id': row[2]})
