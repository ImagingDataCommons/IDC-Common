--- conflicted
+++ resolved
@@ -986,51 +986,6 @@
 def clone_cohort(request, cohort_id):
     if debug: logger.debug('[STATUS] Called '+sys._getframe().f_code.co_name)
     redirect_url = 'cohort_details'
-<<<<<<< HEAD
-    parent_cohort = Cohort.objects.get(id=cohort_id)
-    new_name = 'Copy of %s' % parent_cohort.name
-    cohort = Cohort.objects.create(name=new_name)
-    cohort.save()
-
-    # If there are sample ids
-    samples = Samples.objects.filter(cohort=parent_cohort).values_list('sample_barcode', 'case_barcode', 'project_id')
-    sample_list = []
-    for sample in samples:
-        sample_list.append(Samples(cohort=cohort, sample_barcode=sample[0], case_barcode=sample[1], project_id=sample[2]))
-    bulk_start = time.time()
-    Samples.objects.bulk_create(sample_list)
-    bulk_stop = time.time()
-    logger.debug('[BENCHMARKING] Time to builk create: ' + (bulk_stop - bulk_start).__str__())
-
-    # Clone the filters
-    filters = Filters.objects.filter(resulting_cohort=parent_cohort)
-    # ...but only if there are any (there may not be)
-    if filters.__len__() > 0:
-        filters_list = []
-        for filter_pair in filters:
-            filters_list.append(Filters(name=filter_pair.name, value=filter_pair.value, resulting_cohort=cohort, program=filter_pair.program))
-        Filters.objects.bulk_create(filters_list)
-
-    # Set source
-    source = Source(parent=parent_cohort, cohort=cohort, type=Source.CLONE)
-    source.save()
-
-    # Set permissions
-    perm = Cohort_Perms(cohort=cohort, user=request.user, perm=Cohort_Perms.OWNER)
-    perm.save()
-
-    # BQ needs an explicit case-per-sample dataset; get that now
-
-    samples_and_participants = get_sample_participant_list(request.user,None,cohort.id)
-
-    # Store cohort to BigQuery
-    bq_project_id = settings.BQ_PROJECT_ID
-    cohort_settings = settings.GET_BQ_COHORT_SETTINGS()
-    bcs = BigQueryCohortSupport(bq_project_id, cohort_settings.dataset_id, cohort_settings.table_id)
-    bcs.add_cohort_to_bq(cohort.id, samples_and_cases['items'])
-
-    return redirect(reverse(redirect_url,args=[cohort.id]))
-=======
     return_to = None
     try:
 
@@ -1087,7 +1042,6 @@
         return_to = reverse(redirect_url, args=[parent_cohort.id])
 
     return redirect(return_to)
->>>>>>> 2796772e
 
 @login_required
 @csrf_protect
