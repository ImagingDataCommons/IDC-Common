--- conflicted
+++ resolved
@@ -1,8 +1,4 @@
 """
-<<<<<<< HEAD
-
-=======
->>>>>>> aeedcf25
 Copyright 2017, Institute for Systems Biology
 
 Licensed under the Apache License, Version 2.0 (the "License");
@@ -29,17 +25,6 @@
 from django.contrib import messages
 from django.contrib.auth.decorators import login_required
 from django.contrib.auth.models import User
-<<<<<<< HEAD
-from django.conf import settings
-from django.db.models import Count, Sum
-
-import django
-
-from django.http import StreamingHttpResponse
-from django.core import serializers
-from allauth.socialaccount.models import SocialToken, SocialAccount
-=======
->>>>>>> aeedcf25
 from django.contrib.auth.models import User as Django_User
 from django.core import serializers
 from django.core.exceptions import ObjectDoesNotExist, MultipleObjectsReturned
@@ -52,13 +37,7 @@
 from django.views.decorators.csrf import csrf_protect
 from workbooks.models import Workbook, Worksheet, Worksheet_plot
 
-<<<<<<< HEAD
-import requests
-
-from api.api_helpers import *
-=======
 from accounts.models import NIH_User
->>>>>>> aeedcf25
 from metadata_helpers import *
 from metadata_counting import *
 from models import Cohort, Samples, Cohort_Perms, Source, Filters, Cohort_Comments
@@ -209,417 +188,11 @@
     if mutation_filters:
         mutation_where_clause = build_where_clause(mutation_filters)
 
-<<<<<<< HEAD
-    db = get_sql_connection()
-    django.setup()
-
-    cursor = None
-
-    try:
-        cursor = db.cursor()
-        where_clause = None
-
-        # construct the WHERE clauses needed
-        if filters.__len__() > 0:
-            filter_copy = copy.deepcopy(filters)
-            where_clause = build_where_clause(filter_copy)
-
-        base_table = 'metadata_samples_shortlist'
-        filter_table = 'metadata_samples_shortlist'
-        tmp_mut_table = None
-        tmp_cohort_table = None
-        tmp_filter_table = None
-        params_tuple = ()
-
-        db.autocommit(True)
-
-        # If there is a mutation filter, make a temporary table from the sample barcodes that this query
-        # returns
-        if mutation_where_clause:
-            cohort_join_str = ''
-            cohort_where_str = ''
-            bq_cohort_table = ''
-            bq_cohort_dataset = ''
-            cohort = ''
-            query_template = None
-
-            if cohort_id is not None:
-                query_template = \
-                    ("SELECT ct.sample_barcode"
-                     " FROM [{project_name}:{cohort_dataset}.{cohort_table}] ct"
-                     " JOIN (SELECT Tumor_SampleBarcode AS barcode "
-                     " FROM [{project_name}:{dataset_name}.{table_name}]"
-                     " WHERE " + mutation_where_clause['big_query_str'] +
-                     " GROUP BY barcode) mt"
-                     " ON mt.barcode = ct.sample_barcode"
-                     " WHERE ct.cohort_id = {cohort};")
-                bq_cohort_table = settings.BIGQUERY_COHORT_TABLE_ID
-                bq_cohort_dataset = settings.COHORT_DATASET_ID
-                cohort = cohort_id
-            else:
-                query_template = \
-                    ("SELECT Tumor_SampleBarcode"
-                     " FROM [{project_name}:{dataset_name}.{table_name}]"
-                     " WHERE " + mutation_where_clause['big_query_str'] +
-                     " GROUP BY Tumor_SampleBarcode; ")
-
-            params = mutation_where_clause['value_tuple'][0]
-
-            query = query_template.format(dataset_name=settings.BIGQUERY_DATASET,
-                                          project_name=settings.BIGQUERY_PROJECT_NAME,
-                                          table_name="Somatic_Mutation_calls", hugo_symbol=str(params['gene']),
-                                          var_class=params['var_class'], cohort_dataset=bq_cohort_dataset,
-                                          cohort_table=bq_cohort_table, cohort=cohort)
-
-            bq_service = authorize_credentials_with_Google()
-            query_job = submit_bigquery_job(bq_service, settings.BQ_PROJECT_ID, query)
-            job_is_done = is_bigquery_job_finished(bq_service, settings.BQ_PROJECT_ID,
-                                                   query_job['jobReference']['jobId'])
-
-            barcodes = []
-            retries = 0
-
-            while not job_is_done and retries < BQ_ATTEMPT_MAX:
-                retries += 1
-                sleep(1)
-                job_is_done = is_bigquery_job_finished(bq_service, settings.BQ_PROJECT_ID,
-                                                       query_job['jobReference']['jobId'])
-
-            results = get_bq_job_results(bq_service, query_job['jobReference'])
-
-            if results.__len__() > 0:
-                for barcode in results:
-                    barcodes.append(str(barcode['f'][0]['v']))
-
-            else:
-                logger.info("Mutation filter result returned no results!")
-                # Put in one 'not found' entry to zero out the rest of the queries
-                barcodes = ['NONE_FOUND', ]
-
-            tmp_mut_table = 'bq_res_table_' + user.id.__str__() + "_" + make_id(6)
-
-            make_tmp_mut_table_str = """
-                CREATE TEMPORARY TABLE %s (
-                   tumor_sample_id VARCHAR(100)
-               );
-            """ % tmp_mut_table
-
-            cursor.execute(make_tmp_mut_table_str)
-
-            insert_tmp_table_str = """
-                INSERT INTO %s (tumor_sample_id) VALUES
-            """ % tmp_mut_table
-
-            param_vals = ()
-            first = True
-
-            for barcode in barcodes:
-                param_vals += (barcode,)
-                if first:
-                    insert_tmp_table_str += '(%s)'
-                    first = False
-                else:
-                    insert_tmp_table_str += ',(%s)'
-
-            insert_tmp_table_str += ';'
-
-            cursor.execute(insert_tmp_table_str, param_vals)
-            db.commit()
-
-        # If there is a cohort, make a temporary table based on it and make it the base table
-        if cohort_id is not None:
-            tmp_cohort_table = "cohort_tmp_" + user.id.__str__() + "_" + make_id(6)
-            base_table = tmp_cohort_table
-            make_cohort_table_str = """
-                CREATE TEMPORARY TABLE %s AS SELECT ms.*
-                FROM cohorts_samples cs
-                JOIN metadata_samples_shortlist ms ON ms.SampleBarcode = cs.sample_id
-            """ % tmp_cohort_table
-            if tmp_mut_table:
-                make_cohort_table_str += (' JOIN %s sc ON sc.tumor_sample_id = cs.sample_id' % tmp_mut_table)
-            # if there is a mutation temp table, JOIN it here to match on those SampleBarcode values
-            make_cohort_table_str += ' WHERE cs.cohort_id = %s;'
-            cursor.execute(make_cohort_table_str, (cohort_id,))
-
-        # If there are filters, create a temporary table filtered off the base table
-        if filters.__len__() > 0:
-            # TODO: This should take into account user study tables; may require a UNION statement or similar
-            tmp_filter_table = "filtered_samples_tmp_" + user.id.__str__() + "_" + make_id(6)
-            filter_table = tmp_filter_table
-            make_tmp_table_str = 'CREATE TEMPORARY TABLE %s AS SELECT * FROM %s ms' % (tmp_filter_table, base_table,)
-
-            if tmp_mut_table and not cohort_id:
-                make_tmp_table_str += ' JOIN %s sc ON sc.tumor_sample_id = ms.SampleBarcode' % tmp_mut_table
-
-            if filters.__len__() > 0:
-                make_tmp_table_str += ' WHERE %s ' % where_clause['query_str']
-                params_tuple += where_clause['value_tuple']
-
-            make_tmp_table_str += ";"
-            cursor.execute(make_tmp_table_str, params_tuple)
-        elif tmp_mut_table and not cohort_id:
-            tmp_filter_table = "filtered_samples_tmp_" + user.id.__str__() + "_" + make_id(6)
-            filter_table = tmp_filter_table
-            make_tmp_table_str = """
-                CREATE TEMPORARY TABLE %s AS
-                SELECT *
-                FROM %s ms
-                JOIN %s sc ON sc.tumor_sample_id = ms.SampleBarcode;
-            """ % (tmp_filter_table, base_table, tmp_mut_table,)
-
-            cursor.execute(make_tmp_table_str)
-        else:
-            filter_table = base_table
-
-        # Query the resulting 'filter_table' (which might just be our original base_table) for the samples
-        # and participants
-
-        cursor.execute("""
-            SELECT DISTINCT ms.SampleBarcode, ms.ParticipantBarcode, ps.id
-            FROM %s ms JOIN (
-                SELECT ps.id AS id,ps.name AS name
-                FROM projects_study ps
-                  JOIN auth_user au ON au.id = ps.owner_id
-                WHERE au.is_active = 1 AND au.username = 'isb' AND au.is_superuser = 1 AND ps.active = 1
-            ) ps ON ps.name = ms.Study;
-        """ % (filter_table,))
-
-        for row in cursor.fetchall():
-            samples_and_participants['items'].append({'sample_barcode': row[0], 'participant_barcode': row[1], 'study_id': row[2]})
-
-        # Fetch the study IDs for these samples
-
-        samples_and_participants['count'] = len(samples_and_participants['items'])
-
-        cursor.execute("SELECT DISTINCT %s FROM %s;" % ('ParticipantBarcode', filter_table,))
-
-        for row in cursor.fetchall():
-            samples_and_participants['participants'].append(row[0])
-
-        return samples_and_participants
-
-    except Exception as e:
-        logger.error(traceback.format_exc())
-    finally:
-        if cursor: cursor.close()
-        if db and db.open: db.close()
-
-
-''' Begin metadata counting methods '''
-
-
-# Given a cohort ID, fetch out the unique set of participant/case/patient IDs associated with those samples
-def get_participants_by_cohort(cohort_id):
-
-    participants = []
-
-    db = get_sql_connection()
-    cursor = None
-
-    try:
-        studies = {}
-
-        cursor = db.cursor()
-
-        cursor.execute("""
-            SELECT DISTINCT cs.study_id,udt.metadata_samples_table,au.username,au.is_superuser
-            FROM cohorts_samples cs
-                    LEFT JOIN projects_user_data_tables udt
-                    ON udt.study_id = cs.study_id
-                    JOIN auth_user au
-                    ON au.id = udt.user_id
-            WHERE cohort_id = %s;
-        """,(cohort_id,))
-
-        for row in cursor.fetchall():
-            studies[row[1]] = row[2] + (":su" if row[3] == 1 else ":user")
-
-        participant_fetch = """
-            SELECT ms.%s
-            FROM cohorts_samples cs
-            JOIN %s ms
-            ON cs.sample_id = ms.%s
-        """
-
-        for study_table in studies:
-            participant_col = 'participant_barcode'
-            sample_col = 'sample_barcode'
-
-            # If the owner of this project_study entry is ISB-CGC, use the ISB-CGC column identifiers
-            if studies[study_table] == 'isb:su':
-                participant_col = 'ParticipantBarcode'
-                sample_col = 'SampleBarcode'
-
-            query_str = participant_fetch % (participant_col,study_table,sample_col,)
-            query_str += ' WHERE cs.cohort_id = %s;'
-
-            cursor.execute(query_str,(cohort_id,))
-
-            for row in cursor.fetchall():
-                participants.append(row[0])
-
-        return set(participants)
-
-    except (Exception) as e:
-        logger.error(traceback.format_exc())
-    finally:
-        if cursor: cursor.close()
-        if db and db.open: db.close()
-
-
-# TODO: needs to be refactored to use other samples tables
-def get_participant_and_sample_count(base_table, cursor):
-
-    counts = {}
-
-    try:
-        query_str_lead = 'SELECT COUNT(DISTINCT %s) AS %s FROM %s;'
-
-        cursor.execute(query_str_lead % ('ParticipantBarcode', 'participant_count', base_table))
-
-        for row in cursor.fetchall():
-            counts['participant_count'] = row[0]
-
-        cursor.execute(query_str_lead % ('SampleBarcode', 'sample_count', base_table))
-
-        for row in cursor.fetchall():
-            counts['sample_count'] = row[0]
-
-        return counts
-
-    except Exception as e:
-        logger.error(traceback.format_exc())
-        if cursor: cursor.close()
-
-
-def count_user_metadata(user, inc_filters=None, cohort_id=None):
-
-    db = get_sql_connection()
-    cursor = None
-
-    user_data_counts = {
-        'project': {'id': 'user_project', 'displ_name': 'User Project', 'name': 'user_project', 'values': [], },
-        'study': {'id': 'user_study', 'name': 'user_study', 'displ_name': 'User Study', 'values': [], },
-        'total': 0,
-        'participants': 0,
-    }
-    # To simplify project counting
-    project_counts = {}
-
-    for project in Project.get_user_projects(user):
-        user_data_counts['project']['values'].append({'id': project.id, 'value': project.id, 'displ_name': project.name, 'name': project.name, 'count': 0, })
-        project_counts[project.id] = 0
-
-    for study in Study.get_user_studies(user):
-
-        study_ms_table = None
-
-        for tables in User_Data_Tables.objects.filter(study_id=study.id):
-            if 'user_' not in tables.metadata_samples_table:
-                logger.warn('[WARNING] User study mtadata_samples table may have a malformed name: '
-                    +(tables.metadata_samples_table.__str__() if tables.metadata_samples_table is not None else 'None')
-                    + ' for study '+str(study.id)+'; skipping')
-            else:
-                study_ms_table = tables.metadata_samples_table
-                # Do not include studies that are low level data
-                datatype_query = ("SELECT data_type from %s where study_id=" % tables.metadata_data_table) + '%s'
-                cursor = db.cursor()
-                cursor.execute(datatype_query, (study.id,))
-                for row in cursor.fetchall():
-                    if row[0] == 'low_level':
-                        study_ms_table = None
-
-        if study_ms_table is not None:
-            user_data_counts['study']['values'].append({'id': study.id, 'value': study.id, 'name': study.name,
-                'count': 0, 'metadata_samples': study_ms_table, 'project': study.project.id, 'displ_name': study.name,})
-
-        study_count_query_str = "SELECT COUNT(DISTINCT sample_barcode) AS count FROM %s"
-        participant_count_query_str = "SELECT COUNT(DISTINCT participant_barcode) AS count FROM %s"
-
-        # If there's a cohort_id, the count is actually done against a filtered cohort_samples set instead of the study table
-        if cohort_id is not None:
-            study_count_query_str = "SELECT COUNT(DISTINCT sample_id) FROM cohorts_samples WHERE cohort_id = %s AND study_id = %s"
-            participant_count_query_str = "SELECT COUNT(DISTINCT st.participant_barcode) FROM %s"
-            participant_count_query_str_join = " st JOIN (SELECT sample_id FROM cohorts_samples WHERE cohort_id = %s AND study_id = %s) cs ON cs.sample_id = st.sample_barcode;"
-
-    try:
-        cursor = db.cursor()
-
-        # Study counts
-        for study in user_data_counts['study']['values']:
-            study_incl = False
-            proj_incl = False
-
-            if inc_filters is None or 'user_project' not in inc_filters or study['project'] in inc_filters['user_project']['values']:
-                study_incl = True
-                if cohort_id is not None:
-                    query_params = (cohort_id,study['id'],)
-                    cursor.execute(study_count_query_str, query_params)
-                else:
-                    query_params = None
-                    cursor.execute(study_count_query_str % study['metadata_samples'])
-
-                result = cursor.fetchall()[0][0]
-                if result is None:
-                    study['count'] = 0
-                else:
-                    study['count'] = int(result)
-
-            if inc_filters is None or 'user_study' not in inc_filters or study['id'] in inc_filters['user_study']['values']:
-                project_counts[study['project']] += study['count']
-                proj_incl = True
-
-            if study_incl and proj_incl:
-                user_data_counts['total'] += study['count']
-
-                if query_params is None:
-                    cursor.execute(participant_count_query_str % study['metadata_samples'])
-                else:
-                    cursor.execute((participant_count_query_str % study['metadata_samples']) + participant_count_query_str_join, query_params)
-
-                result = cursor.fetchall()[0][0]
-                if result is None:
-                    user_data_counts['participants'] += 0
-                else:
-                    user_data_counts['participants'] += int(result)
-
-        # Project counts
-        for project in user_data_counts['project']['values']:
-            project['count'] = project_counts[project['id']]
-
-        # TODO: Feature counts, this will probably require creation of where clauses and tmp tables
-
-        return user_data_counts
-
-    except (Exception) as e:
-        logger.error(traceback.format_exc())
-    finally:
-        if cursor: cursor.close()
-        if db and db.open: db.close()
-
-
-def count_metadata(user, cohort_id=None, sample_ids=None, inc_filters=None):
-
-    counts_and_total = {
-        'counts': [],
-    }
-    sample_tables = {}
-    valid_attrs = {}
-    study_ids = ()
-    mutation_filters = None
-    user_data_filters = None
-    mutation_where_clause = None
-    filters = {}
-
-    # Fetch the possible value set of all non-continuous columns in the shortlist
-    metadata_values = get_metadata_value_set()
-=======
     cohort_query = """
         SELECT sample_barcode cs_sample_barcode, project_id
         FROM cohorts_samples
         WHERE cohort_id = %s
     """
->>>>>>> aeedcf25
 
     data_type_query = """
         SELECT sample_barcode da_sample_barcode, metadata_data_type_availability_id
@@ -667,8 +240,6 @@
 
         if program_id:
             data_avail_table = program_tables.sample_data_availability_table
-
-        db.autocommit(True)
 
         # If there is a mutation filter, make a temporary table from the sample barcodes that this query
         # returns
@@ -951,22 +522,13 @@
 
     # add_data_cohort = Cohort.objects.filter(name='All TCGA Data')
 
-    start = time.time()
     users = User.objects.filter(is_superuser=0)
     cohort_perms = Cohort_Perms.objects.filter(user=request.user).values_list('cohort', flat=True)
-<<<<<<< HEAD
-    cohorts = Cohort.objects.filter(id__in=cohort_perms, active=True).order_by('-last_date_saved').annotate(num_patients=Count('samples'))
-    stop = time.time()
-
-    print >> sys.stdout, "[STATUS] Time to get cohort and permissions list: " + str(stop - start)
-=======
     cohorts = Cohort.objects.filter(id__in=cohort_perms, active=True).order_by('-last_date_saved')
->>>>>>> aeedcf25
 
     cohorts.has_private_cohorts = False
     shared_users = {}
 
-    start = time.time()
     for item in cohorts:
         item.perm = item.get_perm(request).get_perm_display()
         item.owner = item.get_owner()
@@ -978,9 +540,6 @@
             # append the list of shared users to the shared_users array
             if item.shared_with_users:
                 shared_users[int(item.id)] = serializers.serialize('json', item.shared_with_users, fields=('last_name', 'first_name', 'email'))
-    stop = time.time()
-
-    print >> sys.stdout, "[STATUS] Time to calculate shared cohort users: "+ str(stop-start)
 
         # print local_zone.localize(item.last_date_saved)
 
@@ -1184,40 +743,7 @@
     apply_filters = False
     apply_name = False
 
-<<<<<<< HEAD
-    if request.POST:
-        name = request.POST.get('name')
-        whitelist = re.compile(WHITELIST_RE,re.UNICODE)
-        match = whitelist.search(unicode(name))
-        if match:
-            # XSS risk, log and fail this cohort save
-            match = whitelist.findall(unicode(name))
-            logger.error('[ERROR] While saving a cohort, saw a malformed name: '+name+', characters: '+match.__str__())
-            messages.error(request, "Your cohort's name contains invalid characters; please choose another name." )
-            redirect_url = reverse('cohort_list')
-            return redirect(redirect_url)
-
-        source = request.POST.get('source')
-        filters = request.POST.getlist('filters')
-        apply_filters = request.POST.getlist('apply-filters')
-        apply_name = request.POST.getlist('apply-name')
-        projects = request.user.project_set.all()
-        # we only deactivate the source if we are applying filters to a previously-existing
-        # source cohort
-        deactivate_sources = (len(filters) > 0) and source is not None and source != 0
-
-        # If we're only changing the name, just edit the cohort and update it
-        if apply_name and not apply_filters and not deactivate_sources:
-            Cohort.objects.filter(id=source).update(name=name)
-            messages.info(request, 'Changes applied successfully.')
-            return redirect(reverse('cohort_details', args=[source]))
-
-        # Given cohort_id is the only source id.
-        if source:
-            parent = Cohort.objects.get(id=source)
-=======
     cohort_progs = None
->>>>>>> aeedcf25
 
     redirect_url = ''
 
@@ -1467,9 +993,7 @@
 
     # BQ needs an explicit case-per-sample dataset; get that now
 
-    cohort_progs = parent_cohort.get_programs()
-
-    samples_and_cases = get_sample_case_list(request.user, None, cohort.id)
+    samples_and_participants = get_sample_participant_list(request.user,None,cohort.id)
 
     # Store cohort to BigQuery
     bq_project_id = settings.BQ_PROJECT_ID
@@ -1482,149 +1006,11 @@
 @login_required
 @csrf_protect
 def set_operation(request):
-    if debug: print >> sys.stdout, 'Called '+sys._getframe().f_code.co_name
-    redirect_view = 'cohort_list'
+    if debug: print >> sys.stderr,'Called '+sys._getframe().f_code.co_name
+    redirect_url = '/cohorts/'
 
     db = None
     cursor = None
-<<<<<<< HEAD
-
-    try:
-        fullstart = time.time()
-
-        if request.POST:
-            name = request.POST.get('name').encode('utf8')
-            cohorts = []
-            base_cohort = None
-            subtract_cohorts = []
-            notes = ''
-            patients = []
-            samples = []
-
-            op = request.POST.get('operation')
-
-            if op == 'union':
-                notes = 'Union of '
-                cohort_ids = request.POST.getlist('selected-ids')
-                cohorts = Cohort.objects.filter(id__in=cohort_ids, active=True, cohort_perms__in=request.user.cohort_perms_set.all())
-                first = True
-                ids = ()
-                for cohort in cohorts:
-                    if first:
-                        notes += cohort.name
-                        first = False
-                    else:
-                        notes += ', ' + cohort.name
-                    ids += (cohort.id,)
-
-                start = time.time()
-                samples = Samples.objects.filter(cohort_id__in=ids).distinct().values_list('sample_id', 'study_id')
-                stop = time.time()
-                print >> sys.stdout, '[BENCHMARKING] Time to build union sample set: ' + (stop - start).__str__()
-
-            elif op == 'intersect':
-
-                start = time.time()
-                cohort_ids = request.POST.getlist('selected-ids')
-                cohorts = Cohort.objects.filter(id__in=cohort_ids, active=True, cohort_perms__in=request.user.cohort_perms_set.all())
-                request.user.cohort_perms_set.all()
-
-                if len(cohorts):
-
-                    study_list = []
-                    cohorts_studies = {}
-                    sample_study_map = {}
-
-                    cohort_list = tuple(int(i) for i in cohort_ids)
-                    params = ('%s,' * len(cohort_ids))[:-1]
-
-                    db = get_sql_connection()
-                    cursor = db.cursor()
-
-                    intersect_and_study_list_def = """
-                        SELECT cs.sample_id, GROUP_CONCAT(DISTINCT cs.study_id SEPARATOR ';')
-                        FROM cohorts_samples cs
-                        WHERE cs.cohort_id IN ({0})
-                        GROUP BY cs.sample_id
-                        HAVING COUNT(DISTINCT cs.cohort_id) = %s;
-                    """.format(params)
-
-                    stop = time.time()
-                    print >> sys.stdout, '[BENCHMARKING] Time to query intersecting sample set: ' + (stop - start).__str__()
-
-                    cohort_list += (len(cohorts),)
-
-                    cursor.execute(intersect_and_study_list_def, cohort_list)
-
-                    for row in cursor.fetchall():
-                        if row[0] not in sample_study_map:
-                            studies = row[1]
-                            if studies[-1] == ';':
-                                studies = studies[:-1]
-
-                            studies = [ int(x) if len(x) > 0 else -1 for x in studies.split(';') ]
-
-                            study_list += studies
-
-                            sample_study_map[row[0]] = studies
-
-                    if cursor: cursor.close()
-                    if db and db.open: db.close()
-
-                    study_list = list(set(study_list))
-                    study_models = Study.objects.filter(id__in=study_list)
-
-                    for study in study_models:
-                        cohorts_studies[study.id] = study.get_my_root_and_depth()
-
-                    cohort_sample_list = []
-
-                    for sample_id in sample_study_map:
-                        studies = sample_study_map[sample_id]
-                        # If multiple copies of this sample from different studies were found, we need to examine
-                        # their studies' inheritance chains
-                        if len(studies) > 1:
-                            no_match = False
-                            root = -1
-                            max_depth = -1
-                            deepest_study = -1
-                            for study in studies:
-                                study_rd = cohorts_studies[study]
-
-                                if root < 0:
-                                    root = study_rd['root']
-                                    max_depth = study_rd['depth']
-                                    deepest_study = study
-                                else:
-                                    if root != study_rd['root']:
-                                        no_match = True
-                                    else:
-                                        if max_depth < 0 or study_rd['depth'] > max_depth:
-                                            max_depth = study_rd['depth']
-                                            deepest_study = study
-
-                            if not no_match:
-                                cohort_sample_list.append({'id':sample_id, 'study':deepest_study, })
-                        # If only one study was found, all copies of this sample implicitly match
-                        else:
-                            # If a study's ID is <= 0 it's a null study ID, so just record None
-                            study = (None if studies[0] <=0 else studies[0])
-                            cohort_sample_list.append({'id': sample_id, 'study':study})
-
-                    samples = cohort_sample_list
-
-                    stop = time.time()
-
-                    print >> sys.stdout, '[BENCHMARKING] Time to create intersecting sample set: ' + (stop - fullstart).__str__()
-
-            elif op == 'complement':
-                start = time.time()
-                base_id = request.POST.get('base-id')
-                subtract_ids = request.POST.getlist('subtract-ids')
-
-                db = get_sql_connection()
-                cursor = db.cursor()
-=======
 
     name = None
 
@@ -1656,51 +1042,10 @@
                 start = time.time()
                 union_samples = Samples.objects.filter(cohort_id__in=ids).distinct().values_list('sample_barcode', 'case_barcode', 'project_id')
                 samples = [{'id': x[0], 'case': x[1], 'project': x[2]} for x in union_samples]
->>>>>>> aeedcf25
-
-                param_vals = (base_id,)
-                param_vals += tuple(int(i) for i in subtract_ids)
-                params = ('%s,' * len(subtract_ids))[:-1]
-
-                cohort_samples_query = """
-                    SELECT cs.sample_id, cs.study_id
-                    FROM cohorts_samples cs
-                    WHERE cs.cohort_id = %s AND cs.sample_id NOT IN (
-                        SELECT sb.sample_id
-                        FROM cohorts_samples sb
-                        WHERE sb.cohort_id IN ({0})
-                    )
-                """.format(params)
-
-                cursor.execute(cohort_samples_query, param_vals)
+
                 stop = time.time()
                 logger.debug('[BENCHMARKING] Time to build union sample set: ' + (stop - start).__str__())
 
-<<<<<<< HEAD
-                print >> sys.stdout, "[STATUS] Time to query subtracted set: "+str(stop-start)
-
-                samples = []
-
-                for row in cursor.fetchall():
-                    samples.append((row[0], row[1]),)
-
-                start = time.time()
-                subtracted_cohorts = None
-                notes = ''
-
-                if len(samples):
-                    subtracted_cohorts = Cohort.objects.filter(id__in=subtract_ids)
-                    base_cohort = Cohort.objects.get(id=base_id)
-                    notes = 'Subtracted %s from %s' % (', '.join(subtracted_cohorts.values_list('name', flat=True)), base_cohort.name,)
-
-                stop = time.time()
-                print >> sys.stdout, "[STATUS] Time to create notes: " + str(stop - start)
-
-            print >> sys.stdout, "[STATUS] POST IF/ELSE"
-
-            if len(samples):
-
-=======
             elif op == 'intersect':
 
                 start = time.time()
@@ -1836,35 +1181,10 @@
                 notes += ' from %s.' % base_cohort.name
 
             if len(samples):
->>>>>>> aeedcf25
                 start = time.time()
                 new_cohort = Cohort.objects.create(name=name)
                 perm = Cohort_Perms(cohort=new_cohort, user=request.user, perm=Cohort_Perms.OWNER)
                 perm.save()
-<<<<<<< HEAD
-                stop = time.time()
-
-                print >> sys.stdout, "[STATUS] Time to make cohort and perms: "+str(stop-start)
-
-                # Store cohort samples and patients to CloudSQL
-                start = time.time()
-                sample_list = []
-                for sample in samples:
-                    if op == 'intersect':
-                        sample_list.append(Samples(cohort=new_cohort, sample_id=sample['id'], study_id=sample['study']))
-                    else:
-                        sample_list.append(Samples(cohort=new_cohort, sample_id=sample[0], study_id=sample[1]))
-                Samples.objects.bulk_create(sample_list)
-                stop = time.time()
-
-                print >> sys.stdout, '[BENCHMARKING] Time to bulk create sample set: ' + (stop - start).__str__()
-
-                start = time.time()
-                # get the full resulting sample and patient ID set
-                samples_and_participants = get_sample_participant_list(request.user, None, new_cohort.id)
-
-                print >> sys.stdout, "[STATUS] Starting BQ create."
-=======
 
                 # Store cohort samples to CloudSQL
                 sample_list = []
@@ -1875,26 +1195,12 @@
 
                 # get the full resulting sample and case ID set
                 samples_and_cases = get_sample_case_list(request.user, None, new_cohort.id)
->>>>>>> aeedcf25
 
                 # Store cohort to BigQuery
                 project_id = settings.BQ_PROJECT_ID
                 cohort_settings = settings.GET_BQ_COHORT_SETTINGS()
                 bcs = BigQueryCohortSupport(project_id, cohort_settings.dataset_id, cohort_settings.table_id)
-<<<<<<< HEAD
-                bcs.add_cohort_to_bq(new_cohort.id, samples_and_participants['items'])
-                stop = time.time()
-
-                print >> sys.stdout, '[BENCHMARKING] Time to get sample and case set and add to BQ: ' + (stop - start).__str__()
-
-                # Fetch the list of cases based on the sample IDs
-                patient_list = []
-                for patient in samples_and_participants['participants']:
-                    patient_list.append(Patients(cohort=new_cohort, patient_id=patient))
-                Patients.objects.bulk_create(patient_list)
-=======
                 bcs.add_cohort_to_bq(new_cohort.id, samples_and_cases['items'])
->>>>>>> aeedcf25
 
                 # Create Sources
                 if op == 'union' or op == 'intersect':
@@ -1909,14 +1215,6 @@
                         source.save()
 
                 stop = time.time()
-<<<<<<< HEAD
-                print >> sys.stdout, '[BENCHMARKING] Time to make cohort in set ops: '+(stop - fullstart).__str__()
-
-            else:
-                message = 'Operation resulted in empty set of samples and patients. Cohort not created.'
-                print >> sys.stdout, "[WARNING] "+message
-                messages.warning(request, message)
-=======
                 logger.debug('[BENCHMARKING] Time to make cohort in set ops: '+(stop - start).__str__())
                 messages.info(request, 'Cohort "%s" created successfully.' % new_cohort.name)
             else:
@@ -1933,17 +1231,8 @@
     finally:
         if cursor: cursor.close()
         if db and db.open: db.close()
->>>>>>> aeedcf25
-
-    except Exception as e:
-        logger.error('[ERROR] Exception in set_operation:')
-        logger.exception(e)
-        messages.warning(request, "There was an error while trying to create your cohort. It may not have been created correctly.")
-    finally:
-        if cursor: cursor.close()
-        if db and db.open: db.close()
-
-    return redirect(redirect_view)
+
+    return redirect(redirect_url)
 
 
 @login_required
@@ -2053,15 +1342,8 @@
         messages.error(request, 'Cohort provided does not exist.')
         return redirect('/user_landing')
 
-<<<<<<< HEAD
-    token = SocialToken.objects.filter(account__user=request.user, account__provider='Google')[0].token
-    data_url = METADATA_API + ('v1/cohort_files?platform_count_only=True&cohort_id=%s&token=%s' % (cohort_id, token))
-    result = requests.get(data_url, timeout=60)
-    items = result.json()
-=======
     build = request.GET.get('build', 'HG19')
     items = cohort_files(request, cohort_id, build=build)
->>>>>>> aeedcf25
     file_list = []
     cohort = Cohort.objects.get(id=cohort_id, active=True)
     nih_user = NIH_User.objects.filter(user=request.user, active=True, dbGaP_authorized=True)
@@ -2075,11 +1357,7 @@
     cohort_sample_list = Samples.objects.filter(cohort=cohort, project__in=user_projects)
     if len(cohort_sample_list):
         messages.info(request,
-<<<<<<< HEAD
-            "File listing is not available for cohort samples that come from a user uploaded study. This functionality is currently being worked on and will become available in a future release.")
-=======
             "File listing is not available for cohort samples that come from a user uploaded project. This functionality is currently being worked on and will become available in a future release.")
->>>>>>> aeedcf25
 
     return render(request, 'cohorts/cohort_filelist.html', {'request': request,
                                                             'cohort': cohort,
@@ -2106,17 +1384,6 @@
                     '</div></div></div>'
         return HttpResponse(response_str, status=500)
 
-<<<<<<< HEAD
-    token = SocialToken.objects.filter(account__user=request.user, account__provider='Google')[0].token
-    data_url = METADATA_API + ('v1/cohort_files?cohort_id=%s&token=%s' % (cohort_id, token))
-
-    for key in request.GET:
-        data_url += '&' + key + '=' + request.GET[key]
-
-    result = requests.get(data_url, timeout=60)
-
-    return HttpResponse(result.text, status=200)
-=======
     params = {}
     if request.GET.get('page', None) is not None:
         page = int(request.GET.get('page'))
@@ -2134,7 +1401,6 @@
                           cohort_id=cohort_id, build=build, **params)
 
     return JsonResponse(result, status=200)
->>>>>>> aeedcf25
 
 
 @login_required
@@ -2190,13 +1456,7 @@
     file_list = []
     offset = None
 
-<<<<<<< HEAD
-    while keep_fetching:
-        result = requests.get(data_url+('&offset='+offset.__str__() if offset else ''), timeout=60)
-        items = result.json()
-=======
     build = request.GET.get('build','HG19')
->>>>>>> aeedcf25
 
     while keep_fetching:
         items = cohort_files(request=request, cohort_id=cohort_id, limit=limit, build=build)
