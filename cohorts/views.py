"""

Copyright 2016, Institute for Systems Biology

Licensed under the Apache License, Version 2.0 (the "License");
you may not use this file except in compliance with the License.
You may obtain a copy of the License at

   http://www.apache.org/licenses/LICENSE-2.0

Unless required by applicable law or agreed to in writing, software
distributed under the License is distributed on an "AS IS" BASIS,
WITHOUT WARRANTIES OR CONDITIONS OF ANY KIND, either express or implied.
See the License for the specific language governing permissions and
limitations under the License.

"""

import json
import collections
import csv
import sys
import random
import string
import time
from time import sleep
import logging
import json
import traceback
import copy
import urllib
import re
import MySQLdb

from django.utils import formats
from django.shortcuts import render, redirect
from django.http import HttpResponse, JsonResponse
from django.core.urlresolvers import reverse
from django.core.exceptions import ObjectDoesNotExist
from django.views.decorators.csrf import csrf_protect
from django.contrib import messages
from django.contrib.auth.decorators import login_required
from django.contrib.auth.models import User
from django.conf import settings
from django.db.models import Count, Sum
import django

from django.http import StreamingHttpResponse
from django.core import serializers
from google.appengine.api import urlfetch
from allauth.socialaccount.models import SocialToken, SocialAccount
from django.contrib.auth.models import User as Django_User

from models import Cohort, Patients, Samples, Cohort_Perms, Source, Filters, Cohort_Comments
from workbooks.models import Workbook, Worksheet, Worksheet_plot
from projects.models import Program, Project, User_Feature_Counts, User_Feature_Definitions, User_Data_Tables
from visualizations.models import Plot_Cohorts, Plot
from bq_data_access.cohort_bigquery import BigQueryCohortSupport
from uuid import uuid4
from accounts.models import NIH_User

from api.api_helpers import *
from metadata_helpers import *

BQ_ATTEMPT_MAX = 10

METADATA_SHORTLIST = fetch_metadata_shortlist()
TCGA_PROJECT_SET = fetch_isbcgc_study_set()

# WebApp list of the items from Somatic_mutation_calls which we want to filter on
MOLECULAR_SHORTLIST = [
    'Missense_Mutation',
    'Frame_Shift_Del',
    'Frame_Shift_Ins',
    'Nonsense_Mutation',
    'In_Frame_Del',
    'In_Frame_Ins',
    'Start_Codon_SNP',
    'Start_Codon_Del',
    'Start_Codon_Ins',
    'Stop_Codon_Del',
    'Stop_Codon_Ins',
    'Nonstop_Mutation',
    'De_novo_Start_OutOfFrame',
    'De_novo_Start_InFrame',
    'Silent',
    'RNA',
    'Intron',
    'lincRNA',
    'Splice_Site',
    "3'UTR",
    "5'UTR",
    'IGR',
    "5'Flank",
]

# For database values which have display names which are needed by templates but not stored directly in the dsatabase
DISPLAY_NAME_DD = {
    'SampleTypeCode': {
        '01': 'Primary Solid Tumor',
        '02': 'Recurrent Solid Tumor',
        '03': 'Primary Blood Derived Cancer - Peripheral Blood',
        '04': 'Recurrent Blood Derived Cancer - Bone Marrow',
        '05': 'Additional - New Primary',
        '06': 'Metastatic',
        '07': 'Additional Metastatic',
        '08': 'Human Tumor Original Cells',
        '09': 'Primary Blood Derived Cancer - Bone Marrow',
        '10': 'Blood Derived Normal',
        '11': 'Solid Tissue Normal',
        '12': 'Buccal Cell Normal',
        '13': 'EBV Immortalized Normal',
        '14': 'Bone Marrow Normal',
        '20': 'Control Analyte',
        '40': 'Recurrent Blood Derived Cancer - Peripheral Blood',
        '50': 'Cell Lines',
        '60': 'Primary Xenograft Tissue',
        '61': 'Cell Line Derived Xenograft Tissue',
        'None': 'N/A'
    },
    'Somatic_Mutations': {
        'Missense_Mutation': 'Missense Mutation',
        'Frame_Shift_Del': 'Frame Shift - Deletion',
        'Frame_Shift_Ins': 'Frame Shift - Insertion',
        'De_novo_Start_OutOfFrame': 'De novo Start Out of Frame',
        'De_novo_Start_InFrame': 'De novo Start In Frame',
        'In_Frame_Del': 'In Frame Deletion',
        'In_Frame_Ins': 'In Frame Insertion',
        'Nonsense_Mutation': 'Nonsense Mutation',
        'Start_Codon_SNP': 'Start Codon - SNP',
        'Start_Codon_Del': 'Start Codon - Deletion',
        'Start_Codon_Ins': 'Start Codon - Insertion',
        'Stop_Codon_Del': 'Stop Codon - Deletion',
        'Stop_Codon_Ins': 'Stop Codon - Insertion',
        'Nonstop_Mutation': 'Nonstop Mutation',
        'Silent': 'Silent',
        'RNA': 'RNA',
        'Intron': 'Intron',
        'lincRNA': 'lincRNA',
        'Splice_Site': 'Splice Site',
        "3'UTR": '3\' UTR',
        "5'UTR": '5\' UTR',
        'IGR': 'IGR',
        "5'Flank": '5\' Flank',
    },
    'BMI': {
        'underweight': 'Underweight: BMI less that 18.5',
        'normal weight': 'Normal weight: BMI is 18.5 - 24.9',
        'overweight': 'Overweight: BMI is 25 - 29.9',
        'obese': 'Obese: BMI is 30 or more',
        'None': 'None'
    },
    'tobacco_smoking_history': {
        '1': 'Lifelong Non-smoker',
        '2': 'Current Smoker',
        '3': 'Current Reformed Smoker for > 15 years',
        '4': 'Current Reformed Smoker for <= 15 years',
        '5': 'Current Reformed Smoker, Duration Not Specified',
        '6': 'Smoker at Diagnosis',
        '7': 'Smoking History Not Documented',
        'None': 'NA',
    },
}

GROUPED_FILTERS = {
    'has_BCGSC_HiSeq_RNASeq': 'RNASeq',
    'has_UNC_HiSeq_RNASeq': 'RNASeq',
    'has_BCGSC_GA_RNASeq': 'RNASeq',
    'has_UNC_GA_RNASeq': 'RNASeq',
    'has_HiSeq_miRnaSeq': 'miRNASeq',
    'has_GA_miRNASeq': 'miRNASeq',
    'has_27k': 'RPPA',
    'has_450k': 'RPPA',
}

debug = settings.DEBUG # RO global for this file
urlfetch.set_default_fetch_deadline(60)

MAX_FILE_LIST_ENTRIES = settings.MAX_FILE_LIST_REQUEST
MAX_SEL_FILES = settings.MAX_FILES_IGV
BQ_SERVICE = None

logger = logging.getLogger(__name__)


def convert(data):
    if isinstance(data, basestring):
        return str(data)
    elif isinstance(data, collections.Mapping):
        return dict(map(convert, data.iteritems()))
    elif isinstance(data, collections.Iterable):
        return type(data)(map(convert, data))
    else:
        return data

USER_DATA_ON = settings.USER_DATA_ON
BIG_QUERY_API_URL = settings.BASE_API_URL + '/_ah/api/bq_api/v1'
COHORT_API = settings.BASE_API_URL + '/_ah/api/cohort_api/v1'
METADATA_API = settings.BASE_API_URL + '/_ah/api/meta_api/'
# This URL is not used : META_DISCOVERY_URL = settings.BASE_API_URL + '/_ah/api/discovery/v1/apis/meta_api/v1/rest'


def get_sample_participant_list(user, inc_filters=None, cohort_id=None):

    samples_and_participants = {'items': [], 'participants': [], 'count': 0}

    sample_ids = {}
    sample_tables = {}
    valid_attrs = {}
    project_ids = ()
    filters = {}
    mutation_filters = None
    user_data_filters = None
    mutation_where_clause = None

    if inc_filters is None:
        inc_filters = {}

    # Divide our filters into 'mutation' and 'non-mutation' sets
    for key in inc_filters:
        if 'MUT:' in key:
            if not mutation_filters:
                mutation_filters = {}
            mutation_filters[key] = inc_filters[key]
        elif 'user_' in key:
            if not user_data_filters:
                user_data_filters = {}
            user_data_filters[key] = inc_filters[key]
        else:
            filters[key] = inc_filters[key]

    # User data filters trump all other filters; if there are any which came along
    # with the rest, only those count
    if user_data_filters:
        if user:

            db = get_sql_connection()
            cursor = None
            filtered_programs = None
            filtered_projects = None

            try:
                cursor = db.cursor()
                project_table_set = []
                if 'user_program' in user_data_filters:
                    for project_id in user_data_filters['user_program']['values']:
                        if filtered_programs is None:
                            filtered_programs = {}
                        filtered_programs[project_id] = 1

                if 'user_project' in user_data_filters:
                    for project_id in user_data_filters['user_project']['values']:
                        if filtered_projects is None:
                            filtered_projects = {}
                            filtered_projects[project_id] = 1

                for project in Project.get_user_projects(user):
                    if (filtered_programs is None or project.program.id in filtered_programs) and (filtered_projects is None or project.id in filtered_projects):
                        project_ms_table = None
                        for tables in User_Data_Tables.objects.filter(project_id=project.id):
                            if 'user_' not in tables.metadata_samples_table:
                                logger.warn('[WARNING] User project metadata_samples table may have a malformed name: '
                                    + (tables.metadata_samples_table.__str__() if tables.metadata_samples_table is not None else 'None')
                                    + ' for project ' + str(project.id) + '; skipping')
                            else:
                                project_ms_table = tables.metadata_samples_table
                                # Do not include projects that are low level data
                                datatype_query = ("SELECT data_type from %s where project_id=" % tables.metadata_data_table) + '%s'
                                cursor = db.cursor()
                                cursor.execute(datatype_query, (project.id,))
                                for row in cursor.fetchall():
                                    if row[0] == 'low_level':
                                        project_ms_table = None

                        if project_ms_table is not None:
                            project_table_set.append({'project': project.id, 'table': project_ms_table})

                if len(project_table_set) > 0:
                    for project_table in project_table_set:
                        cursor.execute("SELECT DISTINCT %s FROM %s;" % ('sample_barcode, participant_barcode', project_table['table'],))
                        for row in cursor.fetchall():
                            samples_and_participants['items'].append({'sample_barcode': row[0], 'project_id': project_table['project'], 'participant_barcode': row[1]})

                        samples_and_participants['count'] = len(samples_and_participants['items'])

                        cursor.execute("SELECT DISTINCT %s FROM %s;" % ('participant_barcode', project_table['table'],))

                        for row in cursor.fetchall():
                            if row[0] is not None:
                                samples_and_participants['participants'].append(row[0])
                else:
                    logger.warn('[WARNING] No valid project tables were found!')

            except Exception as e:
                logger.error(traceback.format_exc())
            finally:
                if cursor: cursor.close()
                if db and db.open: db.close()
        else:
            logger.error("[ERROR] User not authenticated; can't create a user data cohort!")

        return samples_and_participants
        # end user_data

    if mutation_filters:
        mutation_where_clause = build_where_clause(mutation_filters)

    db = get_sql_connection()
    django.setup()

    cursor = None

    try:
        cursor = db.cursor()
        where_clause = None

        # construct the WHERE clauses needed
        if filters.__len__() > 0:
            filter_copy = copy.deepcopy(filters)
            where_clause = build_where_clause(filter_copy)

        base_table = 'metadata_samples_shortlist'
        filter_table = 'metadata_samples_shortlist'
        tmp_mut_table = None
        tmp_cohort_table = None
        tmp_filter_table = None
        params_tuple = ()

        # If there is a mutation filter, make a temporary table from the sample barcodes that this query
        # returns
        if mutation_where_clause:
            cohort_join_str = ''
            cohort_where_str = ''
            bq_cohort_table = ''
            bq_cohort_dataset = ''
            cohort = ''
            query_template = None

            if cohort_id is not None:
                query_template = \
                    ("SELECT ct.sample_barcode"
                     " FROM [{project_name}:{cohort_dataset}.{cohort_table}] ct"
                     " JOIN (SELECT Tumor_SampleBarcode AS barcode "
                     " FROM [{project_name}:{dataset_name}.{table_name}]"
                     " WHERE " + mutation_where_clause['big_query_str'] +
                     " GROUP BY barcode) mt"
                     " ON mt.barcode = ct.sample_barcode"
                     " WHERE ct.cohort_id = {cohort};")
                bq_cohort_table = settings.BIGQUERY_COHORT_TABLE_ID
                bq_cohort_dataset = settings.COHORT_DATASET_ID
                cohort = cohort_id
            else:
                query_template = \
                    ("SELECT Tumor_SampleBarcode"
                     " FROM [{project_name}:{dataset_name}.{table_name}]"
                     " WHERE " + mutation_where_clause['big_query_str'] +
                     " GROUP BY Tumor_SampleBarcode; ")

            params = mutation_where_clause['value_tuple'][0]

            query = query_template.format(dataset_name=settings.BIGQUERY_DATASET,
                                          project_name=settings.BIGQUERY_PROJECT_NAME,
                                          table_name="Somatic_Mutation_calls", hugo_symbol=str(params['gene']),
                                          var_class=params['var_class'], cohort_dataset=bq_cohort_dataset,
                                          cohort_table=bq_cohort_table, cohort=cohort)

            bq_service = authorize_credentials_with_Google()
            query_job = submit_bigquery_job(bq_service, settings.BQ_PROJECT_ID, query)
            job_is_done = is_bigquery_job_finished(bq_service, settings.BQ_PROJECT_ID,
                                                   query_job['jobReference']['jobId'])

            barcodes = []
            retries = 0

            while not job_is_done and retries < BQ_ATTEMPT_MAX:
                retries += 1
                sleep(1)
                job_is_done = is_bigquery_job_finished(bq_service, settings.BQ_PROJECT_ID,
                                                       query_job['jobReference']['jobId'])

            results = get_bq_job_results(bq_service, query_job['jobReference'])

            if results.__len__() > 0:
                for barcode in results:
                    barcodes.append(str(barcode['f'][0]['v']))

            else:
                logger.info("Mutation filter result returned no results!")
                # Put in one 'not found' entry to zero out the rest of the queries
                barcodes = ['NONE_FOUND', ]

            tmp_mut_table = 'bq_res_table_' + user.id.__str__() + "_" + make_id(6)

            make_tmp_mut_table_str = """
                CREATE TEMPORARY TABLE %s (
                   tumor_sample_id VARCHAR(100)
               );
            """ % tmp_mut_table

            cursor.execute(make_tmp_mut_table_str)

            insert_tmp_table_str = """
                INSERT INTO %s (tumor_sample_id) VALUES
            """ % tmp_mut_table

            param_vals = ()
            first = True

            for barcode in barcodes:
                param_vals += (barcode,)
                if first:
                    insert_tmp_table_str += '(%s)'
                    first = False
                else:
                    insert_tmp_table_str += ',(%s)'

            insert_tmp_table_str += ';'

            cursor.execute(insert_tmp_table_str, param_vals)
            db.commit()

        # If there is a cohort, make a temporary table based on it and make it the base table
        if cohort_id is not None:
            tmp_cohort_table = "cohort_tmp_" + user.id.__str__() + "_" + make_id(6)
            base_table = tmp_cohort_table
            make_cohort_table_str = """
                CREATE TEMPORARY TABLE %s AS SELECT ms.*
                FROM cohorts_samples cs
                JOIN metadata_samples_shortlist ms ON ms.SampleBarcode = cs.sample_id
            """ % tmp_cohort_table
            if tmp_mut_table:
                make_cohort_table_str += (' JOIN %s sc ON sc.tumor_sample_id = cs.sample_id' % tmp_mut_table)
            # if there is a mutation temp table, JOIN it here to match on those SampleBarcode values
            make_cohort_table_str += ' WHERE cs.cohort_id = %s;'
            cursor.execute(make_cohort_table_str, (cohort_id,))

        # If there are filters, create a temporary table filtered off the base table
        if filters.__len__() > 0:
            # TODO: This should take into account user project tables; may require a UNION statement or similar
            tmp_filter_table = "filtered_samples_tmp_" + user.id.__str__() + "_" + make_id(6)
            filter_table = tmp_filter_table
            make_tmp_table_str = 'CREATE TEMPORARY TABLE %s AS SELECT * FROM %s ms' % (tmp_filter_table, base_table,)

            if tmp_mut_table and not cohort_id:
                make_tmp_table_str += ' JOIN %s sc ON sc.tumor_sample_id = ms.SampleBarcode' % tmp_mut_table

            if filters.__len__() > 0:
                make_tmp_table_str += ' WHERE %s ' % where_clause['query_str']
                params_tuple += where_clause['value_tuple']

            make_tmp_table_str += ";"
            cursor.execute(make_tmp_table_str, params_tuple)
        elif tmp_mut_table and not cohort_id:
            tmp_filter_table = "filtered_samples_tmp_" + user.id.__str__() + "_" + make_id(6)
            filter_table = tmp_filter_table
            make_tmp_table_str = """
                CREATE TEMPORARY TABLE %s AS
                SELECT *
                FROM %s ms
                JOIN %s sc ON sc.tumor_sample_id = ms.SampleBarcode;
            """ % (tmp_filter_table, base_table, tmp_mut_table,)

            cursor.execute(make_tmp_table_str)
        else:
            filter_table = base_table

        # Query the resulting 'filter_table' (which might just be our original base_table) for the samples
        # and participants

        cursor.execute("""
            SELECT DISTINCT ms.SampleBarcode, ms.ParticipantBarcode, ps.id
            FROM %s ms JOIN (
                SELECT ps.id AS id,ps.name AS name
                FROM projects_project ps
                  JOIN auth_user au ON au.id = ps.owner_id
                WHERE au.is_active = 1 AND au.username = 'isb' AND au.is_superuser = 1 AND ps.active = 1
            ) ps ON ps.name = ms.Study;
        """ % (filter_table,))

        for row in cursor.fetchall():
            samples_and_participants['items'].append({'sample_barcode': row[0], 'participant_barcode': row[1], 'project_id': row[2]})

        # Fetch the project IDs for these samples

        samples_and_participants['count'] = len(samples_and_participants['items'])

        cursor.execute("SELECT DISTINCT %s FROM %s;" % ('ParticipantBarcode', filter_table,))

        for row in cursor.fetchall():
            samples_and_participants['participants'].append(row[0])

        return samples_and_participants

    except Exception as e:
        logger.error(traceback.format_exc())
    finally:
        if cursor: cursor.close()
        if db and db.open: db.close()


''' Begin metadata counting methods '''


# Given a cohort ID, fetch out the unique set of participant/case/patient IDs associated with those samples
def get_participants_by_cohort(cohort_id):

    participants = []

    db = get_sql_connection()
    cursor = None

    try:
        projects = {}

        cursor = db.cursor()

        cursor.execute("""
            SELECT DISTINCT cs.project_id,udt.metadata_samples_table,au.username,au.is_superuser
            FROM cohorts_samples cs
                    LEFT JOIN projects_user_data_tables udt
                    ON udt.project_id = cs.project_id
                    JOIN auth_user au
                    ON au.id = udt.user_id
            WHERE cohort_id = %s;
        """,(cohort_id,))

        for row in cursor.fetchall():
            projects[row[1]] = row[2] + (":su" if row[3] == 1 else ":user")

        participant_fetch = """
            SELECT ms.%s
            FROM cohorts_samples cs
            JOIN %s ms
            ON cs.sample_id = ms.%s
        """

        for project_table in projects:
            participant_col = 'participant_barcode'
            sample_col = 'sample_barcode'

            # If the owner of this projects_project entry is ISB-CGC, use the ISB-CGC column identifiers
            if projects[project_table] == 'isb:su':
                participant_col = 'ParticipantBarcode'
                sample_col = 'SampleBarcode'

            query_str = participant_fetch % (participant_col,project_table,sample_col,)
            query_str += ' WHERE cs.cohort_id = %s;'

            cursor.execute(query_str,(cohort_id,))

            for row in cursor.fetchall():
                participants.append(row[0])

        return set(participants)

    except (Exception) as e:
        logger.error(traceback.format_exc())
    finally:
        if cursor: cursor.close()
        if db and db.open: db.close()


# TODO: needs to be refactored to use other samples tables
def get_participant_and_sample_count(base_table, cursor):

    counts = {}

    try:
        query_str_lead = 'SELECT COUNT(DISTINCT %s) AS %s FROM %s;'

        cursor.execute(query_str_lead % ('ParticipantBarcode', 'participant_count', base_table))

        for row in cursor.fetchall():
            counts['participant_count'] = row[0]

        cursor.execute(query_str_lead % ('SampleBarcode', 'sample_count', base_table))

        for row in cursor.fetchall():
            counts['sample_count'] = row[0]

        return counts

    except Exception as e:
        logger.error(traceback.format_exc())
        if cursor: cursor.close()


def count_user_metadata(user, inc_filters=None, cohort_id=None):

    db = get_sql_connection()
    cursor = None

    user_data_counts = {
        'program': {'id': 'user_program', 'displ_name': 'User Program', 'name': 'user_program', 'values': [], },
        'project': {'id': 'user_project', 'name': 'user_project', 'displ_name': 'User Project', 'values': [], },
        'total': 0,
        'participants': 0,
    }
    # To simplify project counting
    project_counts = {}

    for project in Program.get_user_programs(user):
        user_data_counts['project']['values'].append({'id': project.id, 'value': project.id, 'displ_name': project.name, 'name': project.name, 'count': 0, })
        project_counts[project.id] = 0

    for project in Project.get_user_projects(user):

        project_ms_table = None

        for tables in User_Data_Tables.objects.filter(project_id=project.id):
            if 'user_' not in tables.metadata_samples_table:
                logger.warn('[WARNING] User project metadata_samples table may have a malformed name: '
                    +(tables.metadata_samples_table.__str__() if tables.metadata_samples_table is not None else 'None')
                    + ' for project '+str(project.id)+'; skipping')
            else:
                project_ms_table = tables.metadata_samples_table
                # Do not include projects that are low level data
                datatype_query = ("SELECT data_type from %s where project_id=" % tables.metadata_data_table) + '%s'
                cursor = db.cursor()
                cursor.execute(datatype_query, (project.id,))
                for row in cursor.fetchall():
                    if row[0] == 'low_level':
                        project_ms_table = None

        if project_ms_table is not None:
            user_data_counts['project']['values'].append({'id': project.id, 'value': project.id, 'name': project.name,
                'count': 0, 'metadata_samples': project_ms_table, 'project': project.project.id, 'displ_name': project.name,})

        project_count_query_str = "SELECT COUNT(DISTINCT sample_barcode) AS count FROM %s"
        participant_count_query_str = "SELECT COUNT(DISTINCT participant_barcode) AS count FROM %s"

        # If there's a cohort_id, the count is actually done against a filtered cohort_samples set instead of the project table
        if cohort_id is not None:
            project_count_query_str = "SELECT COUNT(DISTINCT sample_id) FROM cohorts_samples WHERE cohort_id = %s AND project_id = %s"
            participant_count_query_str = "SELECT COUNT(DISTINCT st.participant_barcode) FROM %s"
            participant_count_query_str_join = " st JOIN (SELECT sample_id FROM cohorts_samples WHERE cohort_id = %s AND project_id = %s) cs ON cs.sample_id = st.sample_barcode;"

    try:
        cursor = db.cursor()

        # Project counts
        for project in user_data_counts['project']['values']:
            project_incl = False
            program_incl = False

            if inc_filters is None or 'user_project' not in inc_filters or project['program'] in inc_filters['user_project']['values']:
                project_incl = True
                if cohort_id is not None:
                    query_params = (cohort_id,project['id'],)
                    cursor.execute(project_count_query_str, query_params)
                else:
                    query_params = None
                    cursor.execute(project_count_query_str % project['metadata_samples'])

                result = cursor.fetchall()[0][0]
                if result is None:
                    project['count'] = 0
                else:
                    project['count'] = int(result)

            if inc_filters is None or 'user_project' not in inc_filters or project['id'] in inc_filters['user_project']['values']:
                project_counts[project['program']] += project['count']
                program_incl = True

            if project_incl and program_incl:
                user_data_counts['total'] += project['count']

                if query_params is None:
                    cursor.execute(participant_count_query_str % project['metadata_samples'])
                else:
                    cursor.execute((participant_count_query_str % project['metadata_samples']) + participant_count_query_str_join, query_params)

                result = cursor.fetchall()[0][0]
                if result is None:
                    user_data_counts['participants'] += 0
                else:
                    user_data_counts['participants'] += int(result)

        # Project counts
        for project in user_data_counts['project']['values']:
            project['count'] = project_counts[project['id']]

        # TODO: Feature counts, this will probably require creation of where clauses and tmp tables

        return user_data_counts

    except (Exception) as e:
        logger.error(traceback.format_exc())
    finally:
        if cursor: cursor.close()
        if db and db.open: db.close()


def count_metadata(user, cohort_id=None, sample_ids=None, inc_filters=None):

    counts_and_total = {
        'counts': [],
    }
    sample_tables = {}
    valid_attrs = {}
    project_ids = ()
    mutation_filters = None
    user_data_filters = None
    mutation_where_clause = None
    filters = {}

    # Fetch the possible value set of all non-continuous columns in the shortlist
    metadata_values = get_metadata_value_set()

    # Divide our filters into 'mutation' and 'non-mutation' sets
    for key in inc_filters:
        if 'MUT:' in key:
            if not mutation_filters:
                mutation_filters = {}
            mutation_filters[key] = inc_filters[key]
        elif key == 'user_project' or key == 'user_project':
            if user_data_filters is None:
                user_data_filters = {}
            user_data_filters[key] = inc_filters[key]
        else:
            filters[key] = inc_filters[key]

    if mutation_filters:
        mutation_where_clause = build_where_clause(mutation_filters)

    if sample_ids is None:
        sample_ids = {}

    db = get_sql_connection()
    django.setup()

    cursor = None

    try:

        cursor = db.cursor(MySQLdb.cursors.DictCursor)
        cursor.execute('SELECT attribute, spec FROM metadata_attr;')
        for row in cursor.fetchall():
            if row['attribute'] in METADATA_SHORTLIST:
                valid_attrs[row['spec'] + ':' + row['attribute']] = {
                    'name': row['attribute'],
                    'col_name': row['attribute'],
                    'tables': ('metadata_samples',),
                    'sample_ids': None,
                }
        cursor.close()

        user_base_tables = None
        counts_and_total['user_data'] = None
        counts_and_total['user_data_total'] = None
        counts_and_total['user_data_participants'] = None

        # If we have a user, get counts for any user data
        if USER_DATA_ON:
            if user:
                if len(Project.get_user_projects(user)) > 0:
                    user_data_result = count_user_metadata(user, user_data_filters, cohort_id)

                    counts_and_total['user_data'] = []

                    for key in user_data_result:
                        if 'total' in key:
                            counts_and_total['user_data_total'] = user_data_result[key]
                        elif 'participants' in key:
                            counts_and_total['user_data_participants'] = user_data_result[key]
                        else:
                            counts_and_total['user_data'].append(user_data_result[key])
                            counts_and_total['counts'].append(user_data_result[key])

                    # TODO: If we allow users to filter their data on our filters, we would create the user_base_table here
                    # Proposition: a separate method would be passed the current db connection and any filters to make the tmp table
                    # It would pass back the name of the table for use by count_metadata in a UNION statement

                else:
                    logger.info('[STATUS] No projects were found for this user.')
            else:
                logger.info("[STATUS] User not authenticated; no user data will be available.")

        params_tuple = ()
        counts = {}

        cursor = db.cursor()

        # We need to perform 2 sets of queries: one with each filter excluded from the others, against the full
        # metadata_samples/cohort JOIN, and one where all filters are applied to create a temporary table, and
        # attributes *outside* that set are counted

        unfiltered_attr = []
        exclusionary_filter = {}
        where_clause = None

        for attr in valid_attrs:
            attr_parts = attr.split(':')
            attr_is_filtered = False
            if attr not in filters:
                # if this attribute is part of a grouped set, check to make sure none of the set's
                # other members are filtered - if they are, this isn't an unfiltered attr and it
                # must be counted as 'filtered'
                if attr_parts[1] in GROUPED_FILTERS:
                    filter_group = [filter_name for filter_name, group in GROUPED_FILTERS.items() if group == GROUPED_FILTERS[attr_parts[1]]]
                    for grouped_filter in filter_group:
                        if attr_parts[0]+':'+grouped_filter in filters:
                            attr_is_filtered = True
                not attr_is_filtered and unfiltered_attr.append(attr.split(':')[-1])

        # construct the WHERE clauses needed
        if filters.__len__() > 0:
            filter_copy = copy.deepcopy(filters)
            where_clause = build_where_clause(filter_copy)
            for filter_key in filters:
                filter_copy = copy.deepcopy(filters)
                del filter_copy[filter_key]

                filter_key_parts = filter_key.split(':')
                filter_group = []

                if filter_key_parts[1] in GROUPED_FILTERS:
                    filter_group = [filter_name for filter_name, group in GROUPED_FILTERS.items() if
                                    group == GROUPED_FILTERS[filter_key_parts[1]]]

                # If this is a member of a grouped filter, delete all other members from the filter set copy as well
                for grouped_filter in filter_group:
                    if filter_key_parts[0]+':'+grouped_filter in filter_copy:
                        del filter_copy[filter_key_parts[0]+':'+grouped_filter]

                if filter_copy.__len__() <= 0:
                    ex_where_clause = {'query_str': None, 'value_tuple': None}
                else:
                    ex_where_clause = build_where_clause(filter_copy)

                exclusionary_filter[filter_key_parts[1]] = ex_where_clause

                # If this is a grouped filter, add the exclusionary clause for the other members of the filter group
                for grouped_filter in filter_group:
                    if grouped_filter not in exclusionary_filter:
                        exclusionary_filter[grouped_filter] = ex_where_clause

        base_table = 'metadata_samples_shortlist'
        filter_table = 'metadata_samples_shortlist'
        tmp_mut_table = None
        tmp_cohort_table = None
        tmp_filter_table = None

        # If there is a mutation filter, make a temporary table from the sample barcodes that this query
        # returns
        if mutation_where_clause:
            cohort_join_str = ''
            cohort_where_str = ''
            bq_cohort_table = ''
            bq_cohort_dataset = ''
            cohort = ''
            query_template = None

            if cohort_id is not None:
                query_template = \
                    ("SELECT ct.sample_barcode"
                     " FROM [{project_name}:{cohort_dataset}.{cohort_table}] ct"
                     " JOIN (SELECT Tumor_SampleBarcode AS barcode "
                     " FROM [{project_name}:{dataset_name}.{table_name}]"
                     " WHERE " + mutation_where_clause['big_query_str'] +
                     " GROUP BY barcode) mt"
                     " ON mt.barcode = ct.sample_barcode"
                     " WHERE ct.cohort_id = {cohort};")
                bq_cohort_table = settings.BIGQUERY_COHORT_TABLE_ID
                bq_cohort_dataset = settings.COHORT_DATASET_ID
                cohort = cohort_id
            else:
                query_template = \
                    ("SELECT Tumor_SampleBarcode"
                     " FROM [{project_name}:{dataset_name}.{table_name}]"
                     " WHERE " + mutation_where_clause['big_query_str'] +
                     " GROUP BY Tumor_SampleBarcode; ")

            params = mutation_where_clause['value_tuple'][0]

            query = query_template.format(dataset_name=settings.BIGQUERY_DATASET, project_name=settings.BIGQUERY_PROJECT_NAME,
                                          table_name="Somatic_Mutation_calls", hugo_symbol=str(params['gene']),
                                          var_class=params['var_class'], cohort_dataset=bq_cohort_dataset,
                                          cohort_table=bq_cohort_table, cohort=cohort)

            bq_service = authorize_credentials_with_Google()
            query_job = submit_bigquery_job(bq_service, settings.BQ_PROJECT_ID, query)
            job_is_done = is_bigquery_job_finished(bq_service, settings.BQ_PROJECT_ID, query_job['jobReference']['jobId'])

            barcodes = []
            retries = 0

            start = time.time()
            while not job_is_done and retries < BQ_ATTEMPT_MAX:
                retries += 1
                sleep(1)
                job_is_done = is_bigquery_job_finished(bq_service, settings.BQ_PROJECT_ID, query_job['jobReference']['jobId'])
            stop = time.time()

            logger.debug('[BENCHMARKING] Time to query BQ for mutation data: '+(stop - start).__str__())

            results = get_bq_job_results(bq_service, query_job['jobReference'])

            # for-each result, add to list

            if results.__len__() > 0:
                for barcode in results:
                    barcodes.append(str(barcode['f'][0]['v']))

            else:
                logger.info("Mutation filter result was empty!")
                # Put in one 'not found' entry to zero out the rest of the queries
                barcodes = ['NONE_FOUND', ]

            tmp_mut_table = 'bq_res_table_' + user.id.__str__() + "_" + make_id(6)

            make_tmp_mut_table_str = """
                CREATE TEMPORARY TABLE %s (
                   tumor_sample_id VARCHAR(100)
               );
            """ % tmp_mut_table

            cursor.execute(make_tmp_mut_table_str)

            insert_tmp_table_str = """
                INSERT INTO %s (tumor_sample_id) VALUES
            """ % tmp_mut_table

            param_vals = ()
            first = True

            for barcode in barcodes:
                param_vals += (barcode,)
                if first:
                    insert_tmp_table_str += '(%s)'
                    first = False
                else:
                    insert_tmp_table_str += ',(%s)'

            insert_tmp_table_str += ';'

            cursor.execute(insert_tmp_table_str, param_vals)
            db.commit()

        start = time.time()
        # If there is a cohort, make a temporary table based on it and make it the base table
        if cohort_id is not None:
            tmp_cohort_table = "cohort_tmp_" + user.id.__str__() + "_" + make_id(6)
            base_table = tmp_cohort_table
            make_cohort_table_str = """
                CREATE TEMPORARY TABLE %s AS SELECT ms.*
                FROM cohorts_samples cs
                JOIN metadata_samples_shortlist ms ON ms.SampleBarcode = cs.sample_id
            """ % tmp_cohort_table
            # if there is a mutation temp table, JOIN it here to match on those SampleBarcode values
            if tmp_mut_table:
                make_cohort_table_str += (' JOIN %s sc ON sc.tumor_sample_id = cs.sample_id' % tmp_mut_table)
            make_cohort_table_str += ' WHERE cs.cohort_id = %s;'
            cursor.execute(make_cohort_table_str, (cohort_id,))

            cursor.execute('SELECT COUNT(*) AS count FROM '+tmp_cohort_table+';');
            for row in cursor.fetchall():
                logger.debug('[BENCHMAKRING] Cohort table '+tmp_cohort_table+' size: '+str(row[0]))

        # If there are filters, create a temporary table filtered off the base table
        if unfiltered_attr.__len__() > 0 and (filters.__len__() > 0 or user_base_tables):
            tmp_filter_table = "filtered_samples_tmp_" + user.id.__str__() + "_" + make_id(6)
            filter_table = tmp_filter_table
            make_tmp_table_str = 'CREATE TEMPORARY TABLE %s AS SELECT * FROM %s ms' % (tmp_filter_table, base_table,)

            if tmp_mut_table and not cohort_id:
                make_tmp_table_str += ' JOIN %s sc ON sc.tumor_sample_id = ms.SampleBarcode' % tmp_mut_table

            if filters.__len__() > 0:
                make_tmp_table_str += ' WHERE %s ' % where_clause['query_str']
                params_tuple += where_clause['value_tuple']

            # TODO: If we allow users to filter their samples via our filters, we will need to handle that here
            # Current proposition: Extend this query to UNION a filtered set of their samples
            # if user_base_tables and len(user_base_tables) > 0:
            #     # Union multiple tables
            #     for table in user_base_tables:
            #         make_tmp_table_str += ' UNION

            make_tmp_table_str += ";"
            cursor.execute(make_tmp_table_str, params_tuple)
        elif tmp_mut_table and not cohort_id:
            tmp_filter_table = "filtered_samples_tmp_" + user.id.__str__() + "_" + make_id(6)
            filter_table = tmp_filter_table
            make_tmp_table_str = """
                CREATE TEMPORARY TABLE %s AS
                SELECT *
                FROM %s ms
                JOIN %s sc ON sc.tumor_sample_id = ms.SampleBarcode;
            """ % (tmp_filter_table, base_table, tmp_mut_table,)
            cursor.execute(make_tmp_table_str)
        else:
            filter_table = base_table

        stop = time.time()

        logger.debug('[BENCHMARKING] Time to create temporary filter/cohort tables in count_metadata: '+(stop - start).__str__())

        count_query_set = []

        for attr in valid_attrs:
            col_name = valid_attrs[attr]['col_name']
            if col_name in unfiltered_attr:
                count_query_set.append({'query_str':("""
                    SELECT DISTINCT %s, COUNT(1) as count FROM %s GROUP BY %s;
                  """) % (col_name, filter_table, col_name,),
                'params': None, })
            else:
                subquery = base_table
                if tmp_mut_table:
                    subquery += ' JOIN %s ON %s = SampleBarcode ' % (tmp_mut_table, 'tumor_sample_id', )
                if exclusionary_filter[col_name]['query_str']:
                    subquery += ' WHERE ' + exclusionary_filter[col_name]['query_str']
                count_query_set.append({'query_str':("""
                    SELECT DISTINCT %s, COUNT(1) as count FROM %s GROUP BY %s
                  """) % (col_name, subquery, col_name,),
                'params': exclusionary_filter[col_name]['value_tuple']})

        start = time.time()
        for query in count_query_set:
            if 'params' in query and query['params'] is not None:
                cursor.execute(query['query_str'], query['params'])
            else:
                cursor.execute(query['query_str'])

            colset = cursor.description
            col_headers = []
            if colset is not None:
                col_headers = [i[0] for i in cursor.description]
            if not col_headers[0] in counts:
                counts[col_headers[0]] = {}
                if col_headers[0] not in metadata_values:
                    # TODO: alter count queries to deal with continuous data which is clustered (eg. bmi) in an appropriate manner
                    # in the mean time, just put in an empty dict for them to fill into and handle them
                    # in normalization methods
                    counts[col_headers[0]]['counts'] = {}
                else:
                    counts[col_headers[0]]['counts'] = metadata_values[col_headers[0]]
                counts[col_headers[0]]['total'] = 0
            for row in cursor.fetchall():
                counts[col_headers[0]]['counts'][str(row[0])] = int(row[1])
                counts[col_headers[0]]['total'] += int(row[1])

        stop = time.time()
        logger.debug('[BENCHMARKING] Time to query filter count set in metadata_counts:'+(stop - start).__str__())

        sample_and_participant_counts = get_participant_and_sample_count(filter_table, cursor)

        if cursor: cursor.close()

        data = []

        cursor = db.cursor(MySQLdb.cursors.DictCursor)

        query_str = """
            SELECT IF(has_Illumina_DNASeq=1,'Yes', 'None') AS DNAseq_data,
                IF (has_SNP6=1, 'Genome_Wide_SNP_6', 'None') as cnvrPlatform,
                CASE
                    WHEN has_BCGSC_HiSeq_RNASeq=1 and has_UNC_HiSeq_RNASeq=0 THEN 'HiSeq/BCGSC'
                    WHEN has_BCGSC_HiSeq_RNASeq=1 and has_UNC_HiSeq_RNASeq=1 THEN 'HiSeq/BCGSC and UNC V2'
                    WHEN has_UNC_HiSeq_RNASeq=1 and has_BCGSC_HiSeq_RNASeq=0 and has_BCGSC_GA_RNASeq=0 and has_UNC_GA_RNASeq=0 THEN 'HiSeq/UNC V2'
                    WHEN has_UNC_HiSeq_RNASeq=1 and has_BCGSC_HiSeq_RNASeq=0 and has_BCGSC_GA_RNASeq=0 and has_UNC_GA_RNASeq=1 THEN 'GA and HiSeq/UNC V2'
                    WHEN has_UNC_HiSeq_RNASeq=1 and has_BCGSC_HiSeq_RNASeq=0 and has_BCGSC_GA_RNASeq=1 and has_UNC_GA_RNASeq=0 THEN 'HiSeq/UNC V2 and GA/BCGSC'
                    WHEN has_UNC_HiSeq_RNASeq=1 and has_BCGSC_HiSeq_RNASeq=1 and has_BCGSC_GA_RNASeq=0 and has_UNC_GA_RNASeq=0 THEN 'HiSeq/UNC V2 and BCGSC'
                    WHEN has_BCGSC_GA_RNASeq=1 and has_UNC_HiSeq_RNASeq=0 THEN 'GA/BCGSC'
                    WHEN has_UNC_GA_RNASeq=1 and has_UNC_HiSeq_RNASeq=0 THEN 'GA/UNC V2' ELSE 'None'
                END AS gexpPlatform,
                CASE
                    WHEN has_27k=1 and has_450k=0 THEN 'HumanMethylation27'
                    WHEN has_27k=0 and has_450k=1 THEN 'HumanMethylation450'
                    WHEN has_27k=1 and has_450k=1 THEN '27k and 450k' ELSE 'None'
                END AS methPlatform,
                CASE
                    WHEN has_HiSeq_miRnaSeq=1 and has_GA_miRNASeq=0 THEN 'IlluminaHiSeq_miRNASeq'
                    WHEN has_HiSeq_miRnaSeq=0 and has_GA_miRNASeq=1 THEN 'IlluminaGA_miRNASeq'
                    WHEN has_HiSeq_miRnaSeq=1 and has_GA_miRNASeq=1 THEN 'GA and HiSeq'	ELSE 'None'
                END AS mirnPlatform,
                IF (has_RPPA=1, 'MDA_RPPA_Core', 'None') AS rppaPlatform
                FROM %s
        """ % filter_table

        start = time.time()
        cursor.execute(query_str)
        stop = time.time()
        logger.debug("[BENCHMARKING] Time to query platforms in metadata_counts_platform_list for cohort '" +
                     (cohort_id if cohort_id is not None else 'None') + "': " + (stop - start).__str__())
        for row in cursor.fetchall():
            item = {
                'DNAseq_data': str(row['DNAseq_data']),
                'cnvrPlatform': str(row['cnvrPlatform']),
                'gexpPlatform': str(row['gexpPlatform']),
                'methPlatform': str(row['methPlatform']),
                'mirnPlatform': str(row['mirnPlatform']),
                'rppaPlatform': str(row['rppaPlatform']),
            }
            data.append(item)

        # Drop the temporary tables
        if tmp_cohort_table is not None: cursor.execute(("DROP TEMPORARY TABLE IF EXISTS %s") % tmp_cohort_table)
        if tmp_filter_table is not None: cursor.execute(("DROP TEMPORARY TABLE IF EXISTS %s") % tmp_filter_table)
        if tmp_mut_table is not None: cursor.execute(("DROP TEMPORARY TABLE IF EXISTS %s") % tmp_mut_table)

        counts_and_total['data'] = data
        counts_and_total['participants'] = sample_and_participant_counts['participant_count']
        counts_and_total['total'] = sample_and_participant_counts['sample_count']

        counts_keys = counts.keys()
        for key, feature in valid_attrs.items():
            if feature['name'] in counts_keys:
                value_list = []
                feature['values'] = counts[feature['name']]['counts']
                feature['total'] = counts[feature['name']]['total']

                # Special case for age ranges
                if key == 'CLIN:age_at_initial_pathologic_diagnosis':
                    feature['values'] = normalize_ages(feature['values'])
                elif key == 'CLIN:BMI':
                    feature['values'] = normalize_bmi(feature['values'])

                for value, count in feature['values'].items():
                    # Convert all 1/'1' and 0/'0' values to True and False
                    if feature['name'].startswith('has_'):
                        if value == 1 or value == '1':
                            value = 'True'
                        elif value == 0  or value == '0':
                            value = 'False'

                    if feature['name'] in DISPLAY_NAME_DD:
                        value_list.append({'value': str(value), 'count': count, 'displ_name': DISPLAY_NAME_DD[feature['name']][str(value)]})
                    else:
                        value_list.append({'value': str(value), 'count': count})

                counts_and_total['counts'].append({'name': feature['name'], 'values': value_list, 'id': key, 'total': feature['total']})

        return counts_and_total

    except (Exception) as e:
        logger.error(traceback.format_exc())
    finally:
        if cursor: cursor.close()
        if db and db.open: db.close()


def metadata_counts_platform_list(req_filters, cohort_id, user, limit):
    filters = {}

    if req_filters is not None:
        try:
            for key in req_filters:
                this_filter = req_filters[key]
                if key not in filters:
                    filters[key] = {'values': []}
                for value in this_filter:
                    filters[key]['values'].append(value)

        except Exception, e:
            logger.error(traceback.format_exc())
            raise Exception('Filters must be a valid JSON formatted object of filter sets, with value lists keyed on filter names.')

    start = time.time()
    counts_and_total = count_metadata(user, cohort_id, None, filters)

    stop = time.time()
    logger.debug(
        "[BENCHMARKING] Time to call metadata_counts from view metadata_counts_platform_list"
        + (" for cohort " + cohort_id if cohort_id is not None else "")
        + (" and" if cohort_id is not None and filters.__len__() > 0 else "")
        + (" filters " + filters.__str__() if filters.__len__() > 0 else "")
        + ": " + (stop - start).__str__()
    )

    return {'items': counts_and_total['data'], 'count': counts_and_total['counts'],
            'participants': counts_and_total['participants'], 'user_data': counts_and_total['user_data'],
            'total': counts_and_total['total'], 'user_data_total': counts_and_total['user_data_total'],
            'user_data_participants': counts_and_total['user_data_participants']}


''' End metadata counting methods '''


@login_required
def public_cohort_list(request):
    return cohorts_list(request, is_public=True)

@login_required
def cohorts_list(request, is_public=False, workbook_id=0, worksheet_id=0, create_workbook=False):
    if debug: print >> sys.stderr,'Called '+sys._getframe().f_code.co_name

    # check to see if user has read access to 'All TCGA Data' cohort
    isb_superuser = User.objects.get(username='isb')
    superuser_perm = Cohort_Perms.objects.get(user=isb_superuser)
    user_all_data_perm = Cohort_Perms.objects.filter(user=request.user, cohort=superuser_perm.cohort)
    if not user_all_data_perm:
        Cohort_Perms.objects.create(user=request.user, cohort=superuser_perm.cohort, perm=Cohort_Perms.READER)

    # add_data_cohort = Cohort.objects.filter(name='All TCGA Data')

    users = User.objects.filter(is_superuser=0)
    cohort_perms = Cohort_Perms.objects.filter(user=request.user).values_list('cohort', flat=True)
    cohorts = Cohort.objects.filter(id__in=cohort_perms, active=True).order_by('-last_date_saved').annotate(num_patients=Count('samples'))
    cohorts.has_private_cohorts = False
    shared_users = {}

    for item in cohorts:
        item.perm = item.get_perm(request).get_perm_display()
        item.owner = item.get_owner()
        shared_with_ids = Cohort_Perms.objects.filter(cohort=item, perm=Cohort_Perms.READER).values_list('user', flat=True)
        item.shared_with_users = User.objects.filter(id__in=shared_with_ids)
        if not item.owner.is_superuser:
            cohorts.has_private_cohorts = True
            # if it is not a public cohort and it has been shared with other users
            # append the list of shared users to the shared_users array
            if item.shared_with_users:
                shared_users[int(item.id)] = serializers.serialize('json', item.shared_with_users, fields=('last_name', 'first_name', 'email'))

        # print local_zone.localize(item.last_date_saved)

    # Used for autocomplete listing
    cohort_id_names = Cohort.objects.filter(id__in=cohort_perms, active=True).values('id', 'name')
    cohort_listing = []
    for cohort in cohort_id_names:
        cohort_listing.append({
            'value': int(cohort['id']),
            'label': cohort['name'].encode('utf8')
        })
    workbook = None
    worksheet = None
    previously_selected_cohort_ids = []
    if workbook_id != 0:
        workbook = Workbook.objects.get(owner=request.user, id=workbook_id)
        worksheet = workbook.worksheet_set.get(id=worksheet_id)
        worksheet_cohorts = worksheet.worksheet_cohort_set.all()
        for wc in worksheet_cohorts :
            previously_selected_cohort_ids.append(wc.cohort_id)

    return render(request, 'cohorts/cohort_list.html', {'request': request,
                                                        'cohorts': cohorts,
                                                        'user_list': users,
                                                        'cohorts_listing': cohort_listing,
                                                        'shared_users':  json.dumps(shared_users),
                                                        'base_url': settings.BASE_URL,
                                                        'base_api_url': settings.BASE_API_URL,
                                                        'is_public': is_public,
                                                        'workbook': workbook,
                                                        'worksheet': worksheet,
                                                        'previously_selected_cohort_ids' : previously_selected_cohort_ids,
                                                        'create_workbook': create_workbook,
                                                        'from_workbook': bool(workbook),
                                                        })

@login_required
def cohort_select_for_new_workbook(request):
    return cohorts_list(request=request, is_public=False, workbook_id=0, worksheet_id=0, create_workbook=True)

@login_required
def cohort_select_for_existing_workbook(request, workbook_id, worksheet_id):
    return cohorts_list(request=request, is_public=False, workbook_id=workbook_id, worksheet_id=worksheet_id)

@login_required
def cohort_create_for_new_workbook(request):
    return cohort_detail(request=request, cohort_id=0, workbook_id=0, worksheet_id=0, create_workbook=True)

@login_required
def cohort_create_for_existing_workbook(request, workbook_id, worksheet_id):
    return cohort_detail(request=request, cohort_id=0, workbook_id=workbook_id, worksheet_id=worksheet_id)

@login_required
def cohort_detail(request, cohort_id=0, workbook_id=0, worksheet_id=0, create_workbook=False):
    if debug: print >> sys.stderr,'Called '+sys._getframe().f_code.co_name
    users = User.objects.filter(is_superuser=0).exclude(id=request.user.id)

    cohort = None
    shared_with_users = []

    clin_attr = [
        'Project',
        'Study',
        'vital_status',
        # 'survival_time',
        'gender',
        'age_at_initial_pathologic_diagnosis',
        'SampleTypeCode',
        'tumor_tissue_site',
        'histological_type',
        'other_dx',
        'pathologic_stage',
        'person_neoplasm_cancer_status',
        'new_tumor_event_after_initial_treatment',
        'neoplasm_histologic_grade',
        'BMI',
        'hpv_status',
        'residual_tumor',
        # 'targeted_molecular_therapy', TODO: Add to metadata_samples
        'tobacco_smoking_history',
        'icd_10',
        'icd_o_3_site',
        'icd_o_3_histology'
    ]

    data_attr = [
        'DNA_sequencing',
        'RNA_sequencing',
        'miRNA_sequencing',
        'Protein',
        'SNP_CN',
        'DNA_methylation',
    ]

    molecular_attr = {
        'categories': [
            {'name': 'Non-silent', 'value': 'nonsilent', 'count': 0, 'attrs': {
                'Missense_Mutation': 1,
                'Nonsense_Mutation': 1,
                'Nonstop_Mutation': 1,
                'Frame_Shift_Del': 1,
                'Frame_Shift_Ins': 1,
                'De_novo_Start_OutOfFrame': 1,
                'De_novo_Start_InFrame': 1,
                'In_Frame_Del': 1,
                'In_Frame_Ins': 1,
                'Start_Codon_SNP': 1,
                'Start_Codon_Del': 1,
                'Start_Codon_Ins': 1,
                'Stop_Codon_Del': 1,
                'Stop_Codon_Ins': 1,
            }},
        ],
        'attrs': []
    }

    for mol_attr in MOLECULAR_SHORTLIST:
        molecular_attr['attrs'].append({'name': DISPLAY_NAME_DD['Somatic_Mutations'][mol_attr], 'value': mol_attr, 'count': 0})

    for cat in molecular_attr['categories']:
        for attr in cat['attrs']:
            ma = next((x for x in molecular_attr['attrs'] if x['value'] == attr), None)
            if ma:
                ma['category'] = cat['value']

    clin_attr_dsp = []
    clin_attr_dsp += clin_attr

    user = Django_User.objects.get(id=request.user.id)
    filters = None

    # If this is a new cohort, automatically select some filters for our users
    if cohort_id == 0:
        filters = {'SAMP:Project': ['TCGA',], }

    start = time.time()
    results = metadata_counts_platform_list(filters, (cohort_id if cohort_id != 0 else None), user, None)

    stop = time.time()
    logger.debug("[BENCHMARKING] Time to query metadata_counts_platform_list in cohort_detail: "+(stop-start).__str__())

    totals = results['total']

    # Group the counts for clustered data type categories
    attr_details = {
        'RNA_sequencing': [],
        'miRNA_sequencing': [],
        'DNA_methylation': []
    }

    keys = []
    for item in results['count']:
        key = item['name']
        values = item['values']

        if key.startswith('has_'):
            data_availability_sort(key, values, attr_details)
        elif 'user_' not in key:
            keys.append(item['name'])
            item['values'] = sorted(values, key=lambda k: int(k['count']), reverse=True)

            if item['name'].startswith('user_'):
                clin_attr_dsp += (item['name'],)

    for key, value in attr_details.items():
        results['count'].append({
            'name': key,
            'values': value,
            'id': None
         })

    template_values = {
        'request': request,
        'users': users,
        'attr_list': keys,
        'attr_list_count': results['count'],
        'total_samples': int(totals),
        'clin_attr': clin_attr_dsp,
        'data_attr': data_attr,
        'base_url': settings.BASE_URL,
        'base_api_url': settings.BASE_API_URL,
        'molecular_attr': molecular_attr,
        'metadata_filters': filters or {},
        'user_data': results['user_data'],
    }

    if workbook_id and worksheet_id :
        template_values['workbook']  = Workbook.objects.get(id=workbook_id)
        template_values['worksheet'] = Worksheet.objects.get(id=worksheet_id)
    elif create_workbook:
        template_values['create_workbook'] = True

    template = 'cohorts/new_cohort.html'

    template_values['metadata_counts'] = results

    if cohort_id != 0:
        try:
            cohort = Cohort.objects.get(id=cohort_id, active=True)
            cohort.perm = cohort.get_perm(request)
            cohort.owner = cohort.get_owner()

            if not cohort.perm:
                messages.error(request, 'You do not have permission to view that cohort.')
                return redirect('cohort_list')

            cohort.mark_viewed(request)

            shared_with_ids = Cohort_Perms.objects.filter(cohort=cohort, perm=Cohort_Perms.READER).values_list('user', flat=True)
            shared_with_users = User.objects.filter(id__in=shared_with_ids)
            template = 'cohorts/cohort_details.html'
            template_values['cohort'] = cohort
            template_values['total_samples'] = len(cohort.samples_set.all())
            template_values['total_patients'] = len(cohort.patients_set.all())
            template_values['shared_with_users'] = shared_with_users
        except ObjectDoesNotExist:
            # Cohort doesn't exist, return to user landing with error.
            messages.error(request, 'The cohort you were looking for does not exist.')
            return redirect('cohort_list')

    return render(request, template, template_values)

'''
Saves a cohort, adds the new cohort to an existing worksheet, then redirected back to the worksheet display
'''
@login_required
def save_cohort_for_existing_workbook(request):
    return save_cohort(request=request, workbook_id=request.POST.get('workbook_id'), worksheet_id=request.POST.get("worksheet_id"))

'''
Saves a cohort, adds the new cohort to a new worksheet, then redirected back to the worksheet display
'''
@login_required
def save_cohort_for_new_workbook(request):
    return save_cohort(request=request, workbook_id=None, worksheet_id=None, create_workbook=True)

@login_required
def add_cohorts_to_worksheet(request, workbook_id=0, worksheet_id=0):
    if request.method == 'POST':
        cohorts = request.POST.getlist('cohorts')
        workbook = request.user.workbook_set.get(id=workbook_id)
        worksheet = workbook.worksheet_set.get(id=worksheet_id)

        existing_w_cohorts = worksheet.worksheet_cohort_set.all()
        existing_cohort_ids = []
        for wc in existing_w_cohorts :
            existing_cohort_ids.append(str(wc.cohort_id))

        for ec in existing_cohort_ids:
            if ec not in cohorts :
                missing_cohort = Cohort.objects.get(id=ec)
                worksheet.remove_cohort(missing_cohort)

        cohort_perms = request.user.cohort_perms_set.filter(cohort__active=True)

        for cohort in cohorts:
            cohort_model = cohort_perms.get(cohort__id=cohort).cohort
            worksheet.add_cohort(cohort_model)

    redirect_url = reverse('worksheet_display', kwargs={'workbook_id':workbook_id, 'worksheet_id': worksheet_id})
    return redirect(redirect_url)

@login_required
def remove_cohort_from_worksheet(request, workbook_id=0, worksheet_id=0, cohort_id=0):
    if request.method == 'POST':
        workbook = request.user.workbook_set.get(id=workbook_id)
        worksheet = workbook.worksheet_set.get(id=worksheet_id)

        cohorts = request.user.cohort_perms_set.filter(cohort__active=True,cohort__id=cohort_id, perm=Cohort_Perms.OWNER)
        if cohorts.count() > 0:
            for cohort in cohorts:
                cohort_model = cohort.cohort
                worksheet.remove_cohort(cohort_model)

    redirect_url = reverse('worksheet_display', kwargs={'workbook_id':workbook_id, 'worksheet_id': worksheet_id})
    return redirect(redirect_url)

'''
This save view only works coming from cohort editing or creation views.
- only ever one source coming in
- filters optional
'''
# TODO: Create new view to save cohorts from visualizations
@login_required
@csrf_protect
def save_cohort(request, workbook_id=None, worksheet_id=None, create_workbook=False):
    if debug: print >> sys.stderr,'Called '+sys._getframe().f_code.co_name

    redirect_url = reverse('cohort_list')

    samples = []
    patients = []
    name = ''
    user_id = request.user.id
    parent = None
    filter_obj = None
    deactivate_sources = False
    apply_filters = False
    apply_name = False

    if request.POST:
        name = request.POST.get('name')
        source = request.POST.get('source')
        filters = request.POST.getlist('filters')
        apply_filters = request.POST.getlist('apply-filters')
        apply_name = request.POST.getlist('apply-name')
        projects = request.user.project_set.all()
        # we only deactivate the source if we are applying filters to a previously-existing
        # source cohort
        deactivate_sources = (len(filters) > 0) and source is not None and source != 0

        # If we're only changing the name, just edit the cohort and update it
        if apply_name and not apply_filters and not deactivate_sources:
            Cohort.objects.filter(id=source).update(name=name)
            messages.info(request, 'Changes applied successfully.')
            return redirect(reverse('cohort_details', args=[source]))

        # Given cohort_id is the only source id.
        if source:
            parent = Cohort.objects.get(id=source)

        if len(filters) > 0:
            filter_obj = {}
            for this_filter in filters:
                tmp = json.loads(this_filter)
                key = tmp['feature']['name']
                val = tmp['value']['name']

                if 'id' in tmp['feature'] and tmp['feature']['id']:
                    key = tmp['feature']['id']

                if 'id' in tmp['value'] and tmp['value']['id']:
                    val = tmp['value']['id']

                if key not in filter_obj:
                    filter_obj[key] = {'values': [],}

                filter_obj[key]['values'].append(val)

        results = get_sample_participant_list(request.user, filter_obj, source)

        # Do not allow 0 sample cohorts
        if int(results['count']) == 0:
            messages.error(request, 'The filters selected returned 0 samples. Please alter your filters and try again.')
            if source:
                redirect_url = reverse('cohort_details', args=[source])
            else:
                redirect_url = reverse('cohort')
        else:
            if deactivate_sources:
                parent.active = False
                parent.save()

            items = results['items']

            # Create new cohort
            cohort = Cohort.objects.create(name=name)
            cohort.save()

            # If there are sample ids
            sample_list = []
            for item in items:
                project = None
                if 'project_id' in item:
                    project = item['project_id']
                sample_list.append(Samples(cohort=cohort, sample_id=item['sample_barcode'], project_id=project))
            Samples.objects.bulk_create(sample_list)

            # TODO Since we don't currently allow mixed ISB-CGC and User Data cohorts, the participant set will always be in one place, results['participants']
            participant_list = []
            for item in results['participants']:
                participant_list.append(Patients(cohort=cohort, patient_id=item))
            (len(participant_list) > 0) and Patients.objects.bulk_create(participant_list)

            # Set permission for user to be owner
            perm = Cohort_Perms(cohort=cohort, user=request.user,perm=Cohort_Perms.OWNER)
            perm.save()

            # Create the source if it was given
            if source:
                Source.objects.create(parent=parent, cohort=cohort, type=Source.FILTERS).save()

            # Create filters applied
            if filter_obj:
                for this_filter in filter_obj:
                    for val in filter_obj[this_filter]['values']:
                        Filters.objects.create(resulting_cohort=cohort, name=this_filter, value=val).save()

            # Store cohort to BigQuery
            bq_project_id = settings.BQ_PROJECT_ID
            cohort_settings = settings.GET_BQ_COHORT_SETTINGS()
            bcs = BigQueryCohortSupport(bq_project_id, cohort_settings.dataset_id, cohort_settings.table_id)
            bcs.add_cohort_to_bq(cohort.id,items)

            # Check if this was a new cohort or an edit to an existing one and redirect accordingly
            if not source:
                redirect_url = reverse('cohort_list')
                messages.info(request, 'Cohort "%s" created successfully.' % cohort.name)
            else:
                redirect_url = reverse('cohort_details', args=[cohort.id])
                messages.info(request, 'Changes applied successfully.')

            if workbook_id and worksheet_id :
                Worksheet.objects.get(id=worksheet_id).add_cohort(cohort)
                redirect_url = reverse('worksheet_display', kwargs={'workbook_id':workbook_id, 'worksheet_id' : worksheet_id})
            elif create_workbook :
                workbook_model  = Workbook.create("default name", "This is a default workbook description", request.user)
                worksheet_model = Worksheet.create(workbook_model.id, "worksheet 1","This is a default description")
                worksheet_model.add_cohort(cohort)
                redirect_url = reverse('worksheet_display', kwargs={'workbook_id': workbook_model.id, 'worksheet_id' : worksheet_model.id})

    return redirect(redirect_url)


@login_required
@csrf_protect
def delete_cohort(request):
    if debug: print >> sys.stderr,'Called '+sys._getframe().f_code.co_name
    redirect_url = 'cohort_list'
    cohort_ids = request.POST.getlist('id')
    Cohort.objects.filter(id__in=cohort_ids).update(active=False)
    return redirect(reverse(redirect_url))

@login_required
@csrf_protect
def share_cohort(request, cohort_id=0):
    if debug: print >> sys.stderr,'Called '+sys._getframe().f_code.co_name
    user_ids = request.POST.getlist('users')
    users = User.objects.filter(id__in=user_ids)

    if cohort_id == 0:
        redirect_url = '/cohorts/'
        cohort_ids = request.POST.getlist('cohort-ids')
        cohorts = Cohort.objects.filter(id__in=cohort_ids)
    else:
        redirect_url = '/cohorts/%s' % cohort_id
        cohorts = Cohort.objects.filter(id=cohort_id)
    for user in users:

        for cohort in cohorts:
            obj = Cohort_Perms.objects.create(user=user, cohort=cohort, perm=Cohort_Perms.READER)
            obj.save()

    return redirect(redirect_url)

@login_required
@csrf_protect
def clone_cohort(request, cohort_id):
    if debug: print >> sys.stderr,'Called '+sys._getframe().f_code.co_name
    redirect_url = 'cohort_details'
    parent_cohort = Cohort.objects.get(id=cohort_id)
    new_name = 'Copy of %s' % parent_cohort.name
    cohort = Cohort.objects.create(name=new_name)
    cohort.save()

    # If there are sample ids
    samples = Samples.objects.filter(cohort=parent_cohort).values_list('sample_id', 'project_id')
    sample_list = []
    for sample in samples:
        sample_list.append(Samples(cohort=cohort, sample_id=sample[0], project_id=sample[1]))
    Samples.objects.bulk_create(sample_list)

    # TODO Some cohorts won't have them at the moment. That isn't a big deal in this function
    # If there are patient ids
    patients = Patients.objects.filter(cohort=parent_cohort).values_list('patient_id', flat=True)
    patient_list = []
    for patient_code in patients:
        patient_list.append(Patients(cohort=cohort, patient_id=patient_code))
    Patients.objects.bulk_create(patient_list)

    # Clone the filters
    filters = Filters.objects.filter(resulting_cohort=parent_cohort).values_list('name', 'value')
    # ...but only if there are any (there may not be)
    if filters.__len__() > 0:
        filters_list = []
        for filter_pair in filters:
            filters_list.append(Filters(name=filter_pair[0], value=filter_pair[1], resulting_cohort=cohort))
        Filters.objects.bulk_create(filters_list)

    # Set source
    source = Source(parent=parent_cohort, cohort=cohort, type=Source.CLONE)
    source.save()

    # Set permissions
    perm = Cohort_Perms(cohort=cohort, user=request.user, perm=Cohort_Perms.OWNER)
    perm.save()

    # BQ needs an explicit patient-per-sample dataset; get that now

    samples_and_participants = get_sample_participant_list(request.user,None,cohort.id)

    # Store cohort to BigQuery
    bq_project_id = settings.BQ_PROJECT_ID
    cohort_settings = settings.GET_BQ_COHORT_SETTINGS()
    bcs = BigQueryCohortSupport(bq_project_id, cohort_settings.dataset_id, cohort_settings.table_id)
    bcs.add_cohort_to_bq(cohort.id, samples_and_participants['items'])

    return redirect(reverse(redirect_url,args=[cohort.id]))

@login_required
@csrf_protect
def set_operation(request):
    if debug: print >> sys.stderr,'Called '+sys._getframe().f_code.co_name
    redirect_url = '/cohorts/'

    if request.POST:
        name = request.POST.get('name').encode('utf8')
        cohorts = []
        base_cohort = None
        subtract_cohorts = []
        notes = ''
        patients = []
        samples = []

        op = request.POST.get('operation')
        if op == 'union':
            notes = 'Union of '
            cohort_ids = request.POST.getlist('selected-ids')
            cohorts = Cohort.objects.filter(id__in=cohort_ids, active=True, cohort_perms__in=request.user.cohort_perms_set.all())
            first = True
            ids = ()
            for cohort in cohorts:
                if first:
                    notes += cohort.name
                    first = False
                else:
                    notes += ', ' + cohort.name
                ids += (cohort.id,)

<<<<<<< HEAD
            samples = Samples.objects.filter(cohort_id__in=ids).distinct().values_list('sample_id', 'project_id')
=======
            start = time.time()
            samples = Samples.objects.filter(cohort_id__in=ids).distinct().values_list('sample_id', 'study_id')
            stop = time.time()
            logger.debug('[BENCHMARKING] Time to build union sample set: ' + (stop - start).__str__())
>>>>>>> 6136a1f9

        elif op == 'intersect':

            start = time.time()
            cohort_ids = request.POST.getlist('selected-ids')
            cohorts = Cohort.objects.filter(id__in=cohort_ids, active=True, cohort_perms__in=request.user.cohort_perms_set.all())
            request.user.cohort_perms_set.all()
            if len(cohorts):
                sample_project_map = {}

                cohort_samples = Samples.objects.filter(cohort=cohorts[0])
                cohort_samples_ids = set(Samples.objects.filter(cohort=cohorts[0]).values_list('sample_id',flat=True))

                # Samples from older cohorts made from ISB-CGC data may have null for their project IDs; we should treat
                # these as 'matching' projects

                for sample in cohort_samples:
                    if sample.sample_id not in sample_project_map:
                        sample_project_map[sample.sample_id] = []
                    if sample.project is None:
                        if -1 not in sample_project_map[sample.sample_id]:
                            sample_project_map[sample.sample_id].append(-1);
                    elif sample.project.id not in sample_project_map[sample.sample_id]:
                            sample_project_map[sample.sample_id].append(sample.project.id)

                notes = 'Intersection of ' + cohorts[0].name

                for i in range(1, len(cohorts)):
                    cohort = cohorts[i]
                    notes += ', ' + cohort.name

                    cohort_samples = Samples.objects.filter(cohort=cohort)

                    for sample in cohort_samples:
                        if sample.sample_id in sample_project_map:
                            if sample.project is None:
                                if -1 not in sample_project_map[sample.sample_id]:
                                    sample_project_map[sample.sample_id].append(-1);
                            elif sample.project.id not in sample_project_map[sample.sample_id]:
                                sample_project_map[sample.sample_id].append(sample.project.id)

                    cohort_samples_ids = cohort_samples_ids.intersection(Samples.objects.filter(cohort=cohort).values_list('sample_id',flat=True))

                cohort_sample_list = []

                for sample in cohort_samples_ids:
<<<<<<< HEAD
                    if len(sample_project_map[sample]) > 1:
                        print >> sys.stdout, "Projects: "+sample_project_map[sample].__str__()
                        projects = Project.objects.filter(id__in=sample_project_map[sample])
                        print >> sys.stdout, "Project objs: "+projects.__str__()
=======
                    if len(sample_study_map[sample]) > 1:
                        studies = Study.objects.filter(id__in=sample_study_map[sample])
>>>>>>> 6136a1f9
                        no_match = False
                        root = -1
                        max_depth = -1
                        deepest_project = -1
                        for project in projects:
                            project_rd = project.get_my_root_and_depth()

                            if root < 0:
                                root = project_rd['root']
                                max_depth = project_rd['depth']
                                deepest_project = project.id
                            else:
                                if root != project_rd['root']:
                                    no_match = True
                                else:
                                    if max_depth < 0 or project_rd['depth'] > max_depth:
                                        max_depth = project_rd['depth']
                                        deepest_project = project.id

                        if not no_match:
                            cohort_sample_list.append({'id':sample, 'project':deepest_project, })

                    else:
                        # If a project's ID is <= 0 it's a null project ID, so just record None
                        project = (None if sample_project_map[sample][0] <=0 else sample_project_map[sample][0])
                        cohort_sample_list.append({'id': sample, 'project':project})

                samples = cohort_sample_list

                stop = time.time()

                logger.debug('[BENCHMARKING] Time to build intersecting sample set: ' + (stop - start).__str__())

        elif op == 'complement':
            base_id = request.POST.get('base-id')
            subtract_ids = request.POST.getlist('subtract-ids')

            base_samples = Samples.objects.filter(cohort_id=base_id)
            subtract_samples = Samples.objects.filter(cohort_id__in=subtract_ids).distinct()
            cohort_samples = base_samples.exclude(sample_id__in=subtract_samples.values_list('sample_id', flat=True))
            samples = cohort_samples.values_list('sample_id', 'project_id')

            notes = 'Subtracted '
            base_cohort = Cohort.objects.get(id=base_id)
            subtracted_cohorts = Cohort.objects.filter(id__in=subtract_ids)
            first = True
            for item in subtracted_cohorts:
                if first:
                    notes += item.name
                    first = False
                else:
                    notes += ', ' + item.name
            notes += ' from %s.' % base_cohort.name

        if len(samples):
            start = time.time()
            new_cohort = Cohort.objects.create(name=name)
            perm = Cohort_Perms(cohort=new_cohort, user=request.user, perm=Cohort_Perms.OWNER)
            perm.save()

            # Store cohort samples and patients to CloudSQL
            sample_list = []
            for sample in samples:
                if op == 'intersect':
                    sample_list.append(Samples(cohort=new_cohort, sample_id=sample['id'], project_id=sample['project']))
                else:
                    sample_list.append(Samples(cohort=new_cohort, sample_id=sample[0], project_id=sample[1]))
            Samples.objects.bulk_create(sample_list)

            # get the full resulting sample and patient ID set
            startSI = time.time()
            samples_and_participants = get_sample_participant_list(request.user,None,new_cohort.id)
            stopSI = time.time()
            logger.debug('[BENCHMARKING] Time to get sample and participant list in set ops: '+(stopSI - startSI).__str__())

            # Store cohort to BigQuery
            bq_project_id = settings.BQ_PROJECT_ID
            cohort_settings = settings.GET_BQ_COHORT_SETTINGS()
            bcs = BigQueryCohortSupport(bq_project_id, cohort_settings.dataset_id, cohort_settings.table_id)
            bcs.add_cohort_to_bq(new_cohort.id, samples_and_participants['items'])

            # Fetch the list of cases based on the sample IDs
            patient_list = []
            for patient in samples_and_participants['participants']:
                patient_list.append(Patients(cohort=new_cohort, patient_id=patient))
            Patients.objects.bulk_create(patient_list)

            # Create Sources
            if op == 'union' or op == 'intersect':
                for cohort in cohorts:
                    source = Source.objects.create(parent=cohort, cohort=new_cohort, type=Source.SET_OPS, notes=notes)
                    source.save()
            elif op == 'complement':
                source = Source.objects.create(parent=base_cohort, cohort=new_cohort, type=Source.SET_OPS, notes=notes)
                source.save()
                for cohort in subtracted_cohorts:
                    source = Source.objects.create(parent=cohort, cohort=new_cohort, type=Source.SET_OPS, notes=notes)
                    source.save()

            stop = time.time()
            logger.debug('[BENCHMARKING] Time to make cohort in set ops: '+(stop - start).__str__())

        else:
            message = 'Operation resulted in empty set of samples and patients. Cohort not created.'
            messages.warning(request, message)
            return redirect('cohort_list')

    return redirect(redirect_url)


@login_required
@csrf_protect
def union_cohort(request):
    if debug: print >> sys.stderr,'Called '+sys._getframe().f_code.co_name
    redirect_url = '/cohorts/'

    return redirect(redirect_url)

@login_required
@csrf_protect
def intersect_cohort(request):
    if debug: print >> sys.stderr,'Called '+sys._getframe().f_code.co_name
    redirect_url = '/cohorts/'
    return redirect(redirect_url)

@login_required
@csrf_protect
def set_minus_cohort(request):
    if debug: print >> sys.stderr,'Called '+sys._getframe().f_code.co_name
    redirect_url = '/cohorts/'

    return redirect(redirect_url)

@login_required
@csrf_protect
def save_comment(request):
    if debug: print >> sys.stderr,'Called '+sys._getframe().f_code.co_name
    content = request.POST.get('content').encode('utf-8')
    cohort = Cohort.objects.get(id=int(request.POST.get('cohort_id')))
    obj = Cohort_Comments.objects.create(user=request.user, cohort=cohort, content=content)
    obj.save()
    return_obj = {
        'first_name': request.user.first_name,
        'last_name': request.user.last_name,
        'date_created': formats.date_format(obj.date_created, 'DATETIME_FORMAT'),
        'content': obj.content
    }
    return HttpResponse(json.dumps(return_obj), status=200)

@login_required
@csrf_protect
def save_cohort_from_plot(request):
    if debug: print >> sys.stderr,'Called '+sys._getframe().f_code.co_name
    cohort_name = request.POST.get('cohort-name', 'Plot Selected Cohort')
    result = {}

    if cohort_name:
        # Create Cohort
        cohort = Cohort.objects.create(name=cohort_name)
        cohort.save()

        # Create Permission
        perm = Cohort_Perms.objects.create(cohort=cohort, user=request.user, perm=Cohort_Perms.OWNER)
        perm.save()

        # Create Sources, at this point only one cohort for a plot
        plot_id = request.POST.get('plot-id')
        source_plot = Worksheet_plot.objects.get(id=plot_id)
        plot_cohorts = source_plot.get_cohorts()
        source_list = []
        for c in plot_cohorts :
            source_list.append(Source(parent=c, cohort=cohort, type=Source.PLOT_SEL))
        Source.objects.bulk_create(source_list)

        # Create Samples
        samples = request.POST.get('samples', '')
        if len(samples):
            samples = samples.split(',')
        sample_list = []
        patient_id_list = []
        for sample in samples:
            patient_id = sample[:12]
            if patient_id not in patient_id_list:
                patient_id_list.append(patient_id)
            sample_list.append(Samples(cohort=cohort, sample_id=sample))
        Samples.objects.bulk_create(sample_list)

        # Create Patients
        patient_list = []
        for patient in patient_id_list:
            patient_list.append(Patients(cohort=cohort, patient_id=patient))
        Patients.objects.bulk_create(patient_list)

        samples_and_participants = get_sample_participant_list(request.user,None,cohort.id)

        # Store cohort to BigQuery
        bq_project_id = settings.BQ_PROJECT_ID
        cohort_settings = settings.GET_BQ_COHORT_SETTINGS()
        bcs = BigQueryCohortSupport(bq_project_id, cohort_settings.dataset_id, cohort_settings.table_id)
        bcs.add_cohort_to_bq(cohort.id, samples_and_participants['items'])

        workbook_id  = source_plot.worksheet.workbook_id
        worksheet_id = source_plot.worksheet_id


        result['message'] = "Cohort '" + cohort.name + "' created from the selected sample"
    else :
        result['error'] = "parameters were not correct"

    return HttpResponse(json.dumps(result), status=200)


@login_required
@csrf_protect
def cohort_filelist(request, cohort_id=0):
    if debug: print >> sys.stderr,'Called '+sys._getframe().f_code.co_name
    if cohort_id == 0:
        messages.error(request, 'Cohort provided does not exist.')
        return redirect('/user_landing')

    token = SocialToken.objects.filter(account__user=request.user, account__provider='Google')[0].token
    data_url = METADATA_API + ('v1/cohort_files?platform_count_only=True&cohort_id=%s&token=%s' % (cohort_id, token))
    result = urlfetch.fetch(data_url, deadline=120)
    items = json.loads(result.content)
    file_list = []
    cohort = Cohort.objects.get(id=cohort_id, active=True)
    nih_user = NIH_User.objects.filter(user=request.user, active=True, dbGaP_authorized=True)
    has_access = False
    if len(nih_user) > 0:
        has_access = True

    # Check if cohort contains user data samples - return info message if it does.
    # Get user accessed projects
    user_projects = Project.get_user_projects(request.user)
    cohort_sample_list = Samples.objects.filter(cohort=cohort, project__in=user_projects)
    if len(cohort_sample_list):
        messages.info(request,
                      "File listing is not available for cohort samples that come from a user uploaded project. This functionality is currently being worked on and will become available in a future release.")

    return render(request, 'cohorts/cohort_filelist.html', {'request': request,
                                                            'cohort': cohort,
                                                            'base_url': settings.BASE_URL,
                                                            'base_api_url': settings.BASE_API_URL,
                                                            # 'file_count': items['total_file_count'],
                                                            # 'page': items['page'],
                                                            'download_url': reverse('download_filelist', kwargs={'cohort_id': cohort_id}),
                                                            'platform_counts': items['platform_count_list'],
                                                            'filelist': file_list,
                                                            'file_list_max': MAX_FILE_LIST_ENTRIES,
                                                            'sel_file_max': MAX_SEL_FILES,
                                                            'has_access': has_access})

@login_required
def cohort_filelist_ajax(request, cohort_id=0):
    if debug: print >> sys.stderr,'Called '+sys._getframe().f_code.co_name
    if cohort_id == 0:
        response_str = '<div class="row">' \
                    '<div class="col-lg-12">' \
                    '<div class="alert alert-danger alert-dismissible">' \
                    '<button type="button" class="close" data-dismiss="alert"><span aria-hidden="true">&times;</span><span class="sr-only">Close</span></button>' \
                    'Cohort provided does not exist.' \
                    '</div></div></div>'
        return HttpResponse(response_str, status=500)

    token = SocialToken.objects.filter(account__user=request.user, account__provider='Google')[0].token
    data_url = METADATA_API + ('v1/cohort_files?cohort_id=%s&token=%s' % (cohort_id, token))

    for key in request.GET:
        data_url += '&' + key + '=' + request.GET[key]

    result = urlfetch.fetch(data_url, deadline=120)

    return HttpResponse(result.content, status=200)


@login_required
@csrf_protect
def cohort_samples_patients(request, cohort_id=0):
    if debug: print >> sys.stderr, 'Called '+sys._getframe().f_code.co_name
    if cohort_id == 0:
        messages.error(request, 'Cohort provided does not exist.')
        return redirect('/user_landing')

    cohort_name = Cohort.objects.filter(id=cohort_id).values_list('name', flat=True)[0].__str__()

    # Sample IDs
    samples = Samples.objects.filter(cohort=cohort_id).values_list('sample_id', flat=True)

    # Patient IDs, may be empty!
    patients = Patients.objects.filter(cohort=cohort_id).values_list('patient_id', flat=True)

    rows = (["Sample and Patient List for Cohort '"+cohort_name+"'"],)
    rows += (["ID", "Type"],)

    for sample_id in samples:
        rows += ([sample_id, "Sample"],)

    for patient_id in patients:
        rows += ([patient_id, "Patient"],)

    pseudo_buffer = Echo()
    writer = csv.writer(pseudo_buffer)
    response = StreamingHttpResponse((writer.writerow(row) for row in rows),
                                     content_type="text/csv")
    response['Content-Disposition'] = 'attachment; filename="samples_patients_in_cohort.csv"'
    return response


class Echo(object):
    """An object that implements just the write method of the file-like
    interface.
    """
    def write(self, value):
        """Write the value by returning it, instead of storing in a buffer."""
        return value


def streaming_csv_view(request, cohort_id=0):
    if debug: print >> sys.stderr,'Called '+sys._getframe().f_code.co_name
    if cohort_id == 0:
        messages.error('Cohort provided does not exist.')
        return redirect('/user_landing')

    total_expected = int(request.GET.get('total'))
    limit = -1 if total_expected < MAX_FILE_LIST_ENTRIES else MAX_FILE_LIST_ENTRIES

    token = SocialToken.objects.filter(account__user=request.user, account__provider='Google')[0].token
    data_url = METADATA_API + ('v1/cohort_files?cohort_id=%s&token=%s&limit=%s' % (cohort_id, token, limit.__str__()))

    if 'params' in request.GET:
        params = request.GET.get('params').split(',')

        for param in params:
            data_url += '&' + param + '=True'

    keep_fetching = True
    file_list = []
    offset = None

    while keep_fetching:
        result = urlfetch.fetch(data_url+('&offset='+offset.__str__() if offset else ''), deadline=60)
        items = json.loads(result.content)

        if 'file_list' in items:
            file_list += items['file_list']
            # offsets are counted from row 0, so setting the offset to the current number of
            # retrieved rows will start the next request on the row we want
            offset = file_list.__len__()
        else:
            if 'error' in items:
                messages.error(request, items['error']['message'])
            return redirect(reverse('cohort_filelist', kwargs={'cohort_id': cohort_id}))

        keep_fetching = ((offset < total_expected) and ('file_list' in items))

    if file_list.__len__() < total_expected:
        messages.error(request, 'Only %d files found out of %d expected!' % (file_list.__len__(), total_expected))
        return redirect(reverse('cohort_filelist', kwargs={'cohort_id': cohort_id}))

    if file_list.__len__() > 0:
        """A view that streams a large CSV file."""
        # Generate a sequence of rows. The range is based on the maximum number of
        # rows that can be handled by a single sheet in most spreadsheet
        # applications.
        rows = (["Sample", "Platform", "Pipeline", "Data Level", "Data Type", "Cloud Storage Location", "Access Type"],)
        for file in file_list:
            rows += ([file['sample'], file['platform'], file['pipeline'], file['datalevel'], file['datatype'], file['cloudstorage_location'], file['access'].replace("-", " ")],)
        pseudo_buffer = Echo()
        writer = csv.writer(pseudo_buffer)
        response = StreamingHttpResponse((writer.writerow(row) for row in rows),
                                         content_type="text/csv")
        response['Content-Disposition'] = 'attachment; filename="file_list.csv"'
        return response

    return render(request)


@login_required
def unshare_cohort(request, cohort_id=0):

    cohort_set = None

    if request.POST.get('cohorts'):
        cohort_set = json.loads(request.POST.get('cohorts'))
    else:
        if cohort_id == 0:
            return JsonResponse({
                'msg': 'No cohort IDs were provided!'
            }, status=500)
        else:
            cohort_set = [cohort_id]

    for cohort in cohort_set:
        owner = str(Cohort.objects.get(id=cohort).get_owner().id)
        req_user = str(request.user.id)
        unshare_user = str(request.POST.get('user_id'))

        if req_user != unshare_user and owner != req_user:
            return JsonResponse({
                'msg': 'Cannot unshare with another user if you are not the owner'
            }, status=500)

        cohort_perms = Cohort_Perms.objects.filter(cohort=cohort, user=unshare_user)

        for resc in cohort_perms:
            # Don't try to delete your own permissions as owner
            if str(resc.perm) != 'OWNER':
                resc.delete()

    return JsonResponse({
        'status': 'success'
    }, status=200)


@login_required
def get_metadata(request):
    filters = json.loads(request.GET.get('filters', '{}'))
    cohort = request.GET.get('cohort_id', None)
    limit = request.GET.get('limit', None)

    user = Django_User.objects.get(id=request.user.id)

    results = metadata_counts_platform_list(filters, cohort, user, limit)

    if not results:
        results = {}
    else:

        attr_details = {
            'RNA_sequencing': [],
            'miRNA_sequencing': [],
            'DNA_methylation': [],
        }

        for item in results['count']:
            key = item['name']
            values = item['values']

            if key.startswith('has_'):
                data_availability_sort(key, values, attr_details)

        for key, value in attr_details.items():
            results['count'].append({
                'name': key,
                'values': value,
                'id': None
            })

    return JsonResponse(results)<|MERGE_RESOLUTION|>--- conflicted
+++ resolved
@@ -1741,14 +1741,10 @@
                     notes += ', ' + cohort.name
                 ids += (cohort.id,)
 
-<<<<<<< HEAD
+            start = time.time()
             samples = Samples.objects.filter(cohort_id__in=ids).distinct().values_list('sample_id', 'project_id')
-=======
-            start = time.time()
-            samples = Samples.objects.filter(cohort_id__in=ids).distinct().values_list('sample_id', 'study_id')
             stop = time.time()
             logger.debug('[BENCHMARKING] Time to build union sample set: ' + (stop - start).__str__())
->>>>>>> 6136a1f9
 
         elif op == 'intersect':
 
@@ -1795,15 +1791,8 @@
                 cohort_sample_list = []
 
                 for sample in cohort_samples_ids:
-<<<<<<< HEAD
                     if len(sample_project_map[sample]) > 1:
-                        print >> sys.stdout, "Projects: "+sample_project_map[sample].__str__()
-                        projects = Project.objects.filter(id__in=sample_project_map[sample])
-                        print >> sys.stdout, "Project objs: "+projects.__str__()
-=======
-                    if len(sample_study_map[sample]) > 1:
-                        studies = Study.objects.filter(id__in=sample_study_map[sample])
->>>>>>> 6136a1f9
+                        projects = Project.objects.filter(id__in=sample_study_map[sample])
                         no_match = False
                         root = -1
                         max_depth = -1
