--- conflicted
+++ resolved
@@ -1718,63 +1718,8 @@
     if debug: print >> sys.stderr,'Called '+sys._getframe().f_code.co_name
     redirect_url = '/cohorts/'
 
-<<<<<<< HEAD
-    if request.POST:
-        name = request.POST.get('name').encode('utf8')
-        cohorts = []
-        base_cohort = None
-        subtract_cohorts = []
-        notes = ''
-        patients = []
-        samples = []
-
-        op = request.POST.get('operation')
-        if op == 'union':
-            notes = 'Union of '
-            cohort_ids = request.POST.getlist('selected-ids')
-            cohorts = Cohort.objects.filter(id__in=cohort_ids, active=True, cohort_perms__in=request.user.cohort_perms_set.all())
-            first = True
-            ids = ()
-            for cohort in cohorts:
-                if first:
-                    notes += cohort.name
-                    first = False
-                else:
-                    notes += ', ' + cohort.name
-                ids += (cohort.id,)
-
-            start = time.time()
-            samples = Samples.objects.filter(cohort_id__in=ids).distinct().values_list('sample_id', 'study_id')
-            stop = time.time()
-            logger.debug('[BENCHMARKING] Time to build union sample set: ' + (stop - start).__str__())
-
-        elif op == 'intersect':
-
-            start = time.time()
-            cohort_ids = request.POST.getlist('selected-ids')
-            cohorts = Cohort.objects.filter(id__in=cohort_ids, active=True, cohort_perms__in=request.user.cohort_perms_set.all())
-            request.user.cohort_perms_set.all()
-            if len(cohorts):
-                sample_study_map = {}
-
-                cohort_samples = Samples.objects.filter(cohort=cohorts[0])
-                cohort_samples_ids = set(Samples.objects.filter(cohort=cohorts[0]).values_list('sample_id',flat=True))
-
-                # Samples from older cohorts made from ISB-CGC data may have null for their study IDs; we should treat
-                # these as 'matching' studies
-
-                for sample in cohort_samples:
-                    if sample.sample_id not in sample_study_map:
-                        sample_study_map[sample.sample_id] = []
-                    if sample.study is None:
-                        if -1 not in sample_study_map[sample.sample_id]:
-                            sample_study_map[sample.sample_id].append(-1);
-                    elif sample.study.id not in sample_study_map[sample.sample_id]:
-                            sample_study_map[sample.sample_id].append(sample.study.id)
-=======
     db = None
     cursor = None
->>>>>>> 587032dd
 
     try:
 
@@ -1802,10 +1747,10 @@
                         notes += ', ' + cohort.name
                     ids += (cohort.id,)
 
-                start = time.time()
-                samples = Samples.objects.filter(cohort_id__in=ids).distinct().values_list('sample_id', 'study_id')
-                stop = time.time()
-                logger.debug('[BENCHMARKING] Time to build union sample set: ' + (stop - start).__str__())
+            start = time.time()
+            samples = Samples.objects.filter(cohort_id__in=ids).distinct().values_list('sample_id', 'study_id')
+            stop = time.time()
+            logger.debug('[BENCHMARKING] Time to build union sample set: ' + (stop - start).__str__())
 
             elif op == 'intersect':
 
@@ -1816,23 +1761,11 @@
 
                 if len(cohorts):
 
-<<<<<<< HEAD
-                for sample in cohort_samples_ids:
-                    if len(sample_study_map[sample]) > 1:
-                        studies = Study.objects.filter(id__in=sample_study_map[sample])
-                        no_match = False
-                        root = -1
-                        max_depth = -1
-                        deepest_study = -1
-                        for study in studies:
-                            study_rd = study.get_my_root_and_depth()
-=======
                     db = get_sql_connection()
                     cursor = db.cursor()
 
                     study_list = []
                     cohorts_studies = {}
->>>>>>> 587032dd
 
                     cohort_list = tuple(i for i in cohorts.values_list('id',flat=True))
                     params = ('%s,' * len(cohort_list))[:-1]
